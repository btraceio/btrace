--- conflicted
+++ resolved
@@ -7,11 +7,7 @@
 apply plugin: 'idea'
 
 project.group = 'org.openjdk.btrace'
-<<<<<<< HEAD
-project.version = '2.1.0'
-=======
 project.version = '0.0.0-dev'
->>>>>>> 7d89128d
 
 sourceCompatibility = '8'
 targetCompatibility = '8'
