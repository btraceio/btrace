//
// This file is to be applied to every subproject.
//

apply plugin: 'java'
apply plugin: 'maven'
apply plugin: 'idea'

project.group = 'org.openjdk.btrace'
<<<<<<< HEAD
project.version = '2.0.0'
=======
project.version = '2.0.1'
>>>>>>> fcac62af

sourceCompatibility = '1.7'
targetCompatibility = '1.7'

if (!project.hasProperty("JAVA_8_HOME")) {
    project.ext.setProperty("JAVA_8_HOME", System.getenv("JAVA_8_HOME"));
}
if (!project.hasProperty("JAVA_9_HOME")) {
    project.ext.setProperty("JAVA_9_HOME", System.getenv("JAVA_9_HOME"));
}
if (!project.hasProperty("JAVA_11_HOME")) {
    project.ext.setProperty("JAVA_11_HOME", System.getenv("JAVA_11_HOME"));
}

[compileJava, compileTestJava]*.options*.encoding = 'UTF-8'

compileJava {
    options.fork = true
    options.forkOptions.executable = "${project.property("JAVA_8_HOME")}/bin/javac"
}

repositories {
    mavenCentral();
    // You may define additional repositories, or even remove "mavenCentral()".
    // Read more about repositories here:
    //   http://www.gradle.org/docs/current/userguide/dependency_management.html#sec:repositories
}

dependencies {
    // Adding dependencies here will add the dependencies to each subproject.
    testCompile group: 'junit', name: 'junit', version: '4.12'
}

String mavenArtifactId = name

javadoc {
    options.addStringOption('Xdoclint:all,-missing', '-quiet')
    executable = "${JAVA_8_HOME}/bin/javadoc"
    failOnError true
}

task sourcesJar(type: Jar, dependsOn: classes, description: 'Creates a jar from the source files.') {
    classifier = 'sources'
    from sourceSets.main.allSource
}

task javadocJar(type: Jar, dependsOn: javadoc) {
    classifier = 'javadoc'
    from javadoc.destinationDir
}

artifacts {
    archives jar
    archives sourcesJar
    archives javadocJar
}

configure(install.repositories.mavenInstaller) {
    pom.project {
        groupId = group ?: "org.openjdk.btrace"
        artifactId = mavenArtifactId
        version = version ?: "0"
    }
}

task createFolders(description: 'Creates the source folders if they do not exist.') doLast {
    sourceSets*.allSource*.srcDirs*.each { File srcDir ->
        if (!srcDir.isDirectory()) {
            println "Creating source folder: ${srcDir}"
            srcDir.mkdirs()
        }
    }
}<|MERGE_RESOLUTION|>--- conflicted
+++ resolved
@@ -7,11 +7,7 @@
 apply plugin: 'idea'
 
 project.group = 'org.openjdk.btrace'
-<<<<<<< HEAD
-project.version = '2.0.0'
-=======
 project.version = '2.0.1'
->>>>>>> fcac62af
 
 sourceCompatibility = '1.7'
 targetCompatibility = '1.7'
