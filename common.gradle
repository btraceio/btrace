//
// This file is to be applied to every subproject.
//

apply plugin: 'java'
apply plugin: 'idea'

project.group = 'org.openjdk.btrace'
<<<<<<< HEAD
project.version = '2.2.1'
=======
project.version = '2.2.2'
>>>>>>> c8f81cc1

sourceCompatibility = '8'
targetCompatibility = '8'

if (!project.hasProperty("JAVA_8_HOME")) {
    project.ext.setProperty("JAVA_8_HOME", System.getenv("JAVA_8_HOME"))
}
if (!project.hasProperty("JAVA_9_HOME")) {
    project.ext.setProperty("JAVA_9_HOME", System.getenv("JAVA_9_HOME"))
}
if (!project.hasProperty("JAVA_11_HOME")) {
    project.ext.setProperty("JAVA_11_HOME", System.getenv("JAVA_11_HOME"))
}
if (!project.hasProperty("JAVA_16_HOME")) {
    project.ext.setProperty("JAVA_16_HOME", System.getenv("JAVA_16_HOME"))
}

buildscript {
    repositories {
        mavenCentral()
    }
}

googleJavaFormat {
    exclude '**/resources/**/*.java'
    exclude '**/test/btrace/**.java'
}

[compileJava, compileTestJava]*.options*.encoding = 'UTF-8'

compileJava {
    options.fork = true
    options.forkOptions.executable = "${project.property("JAVA_8_HOME")}/bin/javac"
}

repositories {
    mavenCentral()
    // You may define additional repositories, or even remove "mavenCentral()".
    // Read more about repositories here:
    //   http://www.gradle.org/docs/current/userguide/dependency_management.html#sec:repositories
}

dependencies {
    // Adding dependencies here will add the dependencies to each subproject.
    testImplementation 'org.junit.jupiter:junit-jupiter-api:5.8.2'
    testRuntimeOnly 'org.junit.jupiter:junit-jupiter-engine:5.8.2'
}

String mavenArtifactId = name

javadoc {
    options.addStringOption('Xdoclint:all,-missing', '-quiet')
    executable = "${JAVA_8_HOME}/bin/javadoc"
    failOnError true
}

task sourcesJar(type: Jar, dependsOn: classes, description: 'Creates a jar from the source files.') {
    classifier = 'sources'
    from sourceSets.main.allSource
}

task javadocJar(type: Jar, dependsOn: javadoc) {
    classifier = 'javadoc'
    from javadoc.destinationDir
}

artifacts {
    archives jar
    archives sourcesJar
    archives javadocJar
}

task createFolders(description: 'Creates the source folders if they do not exist.') doLast {
    sourceSets*.allSource*.srcDirs*.each { File srcDir ->
        if (!srcDir.isDirectory()) {
            println "Creating source folder: ${srcDir}"
            srcDir.mkdirs()
        }
    }
}

test {
    useJUnitPlatform()
    // Always run tests, even when nothing changed.
    dependsOn 'cleanTest'

    // Show test results.
    testLogging {
        events "passed", "skipped", "failed"
    }
}<|MERGE_RESOLUTION|>--- conflicted
+++ resolved
@@ -6,11 +6,7 @@
 apply plugin: 'idea'
 
 project.group = 'org.openjdk.btrace'
-<<<<<<< HEAD
-project.version = '2.2.1'
-=======
 project.version = '2.2.2'
->>>>>>> c8f81cc1
 
 sourceCompatibility = '8'
 targetCompatibility = '8'
