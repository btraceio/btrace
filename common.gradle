//
// This file is to be applied to every subproject.
//

apply plugin: 'java'
apply plugin: 'maven'
apply plugin: 'idea'

project.group = 'org.openjdk.btrace'
<<<<<<< HEAD
project.version = '2.0.1'
=======
project.version = '2.0.2'
>>>>>>> 6c0570ff

sourceCompatibility = '1.7'
targetCompatibility = '1.7'

if (!project.hasProperty("JAVA_8_HOME")) {
    project.ext.setProperty("JAVA_8_HOME", System.getenv("JAVA_8_HOME"));
}
if (!project.hasProperty("JAVA_9_HOME")) {
    project.ext.setProperty("JAVA_9_HOME", System.getenv("JAVA_9_HOME"));
}
if (!project.hasProperty("JAVA_11_HOME")) {
    project.ext.setProperty("JAVA_11_HOME", System.getenv("JAVA_11_HOME"));
}

buildscript {
    repositories {
        mavenCentral()
        jcenter()
    }
}

googleJavaFormat {
    exclude '**/resources/**/*.java'
    exclude '**/test/btrace/**.java'
}

[compileJava, compileTestJava]*.options*.encoding = 'UTF-8'

compileJava {
    options.fork = true
    options.forkOptions.executable = "${project.property("JAVA_8_HOME")}/bin/javac"
}

repositories {
    mavenCentral()
    // You may define additional repositories, or even remove "mavenCentral()".
    // Read more about repositories here:
    //   http://www.gradle.org/docs/current/userguide/dependency_management.html#sec:repositories
    jcenter()
}

dependencies {
    // Adding dependencies here will add the dependencies to each subproject.
    testCompile group: 'junit', name: 'junit', version: '4.12'
}

String mavenArtifactId = name

javadoc {
    options.addStringOption('Xdoclint:all,-missing', '-quiet')
    executable = "${JAVA_8_HOME}/bin/javadoc"
    failOnError true
}

task sourcesJar(type: Jar, dependsOn: classes, description: 'Creates a jar from the source files.') {
    classifier = 'sources'
    from sourceSets.main.allSource
}

task javadocJar(type: Jar, dependsOn: javadoc) {
    classifier = 'javadoc'
    from javadoc.destinationDir
}

artifacts {
    archives jar
    archives sourcesJar
    archives javadocJar
}

configure(install.repositories.mavenInstaller) {
    pom.project {
        groupId = group ?: "org.openjdk.btrace"
        artifactId = mavenArtifactId
        version = version ?: "0"
    }
}

task createFolders(description: 'Creates the source folders if they do not exist.') doLast {
    sourceSets*.allSource*.srcDirs*.each { File srcDir ->
        if (!srcDir.isDirectory()) {
            println "Creating source folder: ${srcDir}"
            srcDir.mkdirs()
        }
    }
}<|MERGE_RESOLUTION|>--- conflicted
+++ resolved
@@ -7,11 +7,7 @@
 apply plugin: 'idea'
 
 project.group = 'org.openjdk.btrace'
-<<<<<<< HEAD
-project.version = '2.0.1'
-=======
 project.version = '2.0.2'
->>>>>>> 6c0570ff
 
 sourceCompatibility = '1.7'
 targetCompatibility = '1.7'
