import javax.tools.ToolProvider

buildscript {
    repositories {
        mavenCentral()
    }

    dependencies {
        classpath "net.ltgt.gradle:gradle-errorprone-plugin:0.0.8"
    }
}

plugins {
    id 'java'
    id 'maven'
    id 'maven-publish'
    id "nebula.os-package" version "2.2.2"
    id "com.jfrog.bintray" version "1.6"
    id "jacoco"
}

def currentJvm = org.gradle.internal.jvm.Jvm.current()

// don't enable errorprone for JDK 7 - it does not work
if (!currentJvm.toString().startsWith("1.7")) {
    apply plugin: 'net.ltgt.errorprone'
    dependencies.create('com.google.errorprone:error_prone_core:2.0.5')
}

group 'com.sun.tools.btrace'
<<<<<<< HEAD
version = '1.3.8'
=======
version = '1.3.7'
>>>>>>> 7501a424
description = 'BTrace - a safe, dynamic tracing tool for the Java platform'

sourceCompatibility = 7
targetCompatibility = 7

allprojects {
    tasks.withType(JavaCompile) {
        options.encoding = 'UTF-8'
    }

    repositories {
        jcenter()
        mavenLocal()
        mavenCentral()
    }
}

// Support for releasing to BinTray; see https://github.com/bintray/gradle-bintray-plugin
// Add 'gradle.properties' file containing the following properties:
// * bintray.user
// * bintray.key
// * gpg.passphrase
bintray {
    user = project.hasProperty("bintray.user") ? project.property("bintray.user") : System.getenv('BINTRAY_USER')
    key = project.hasProperty("bintray.key") ? project.property("bintray.key") : System.getenv('BINTRAY_API_KEY')

    publications = ['agent', 'client', 'boot']

    dryRun = System.properties['bintrayUpload'] != null ? !(Boolean.getBoolean('bintrayUpload')) : true
    publish = true

    pkg {
        repo = 'maven'
        name = 'btrace'
        desc = 'BTrace'
        userOrg = 'btraceio'
        websiteUrl = 'https://github.com/btraceio/btrace'
        issueTrackerUrl = 'https://github.com/btraceio/btrace/issues'
        vcsUrl = 'https://github.com/btraceio/btrace.git'
        licenses = ['GPL-2.0+CE']
        labels = []
        publicDownloadNumbers = true
        version {
            name = project.version //Bintray logical version name
            released  = new java.util.Date()
            vcsTag = 'v' + project.version
            //Optional configuration for GPG signing
            gpg {
                sign = project.hasProperty("gpg.passphrase") //Determines whether to GPG sign the files. The default is false
                passphrase = sign ? project.property("gpg.passphrase") : "" //Optional. The passphrase for GPG signing'
            }
        }
    }
}

def pomDetails = {
    resolveStrategy = Closure.DELEGATE_FIRST
    url 'https://github.com/btraceio/btrace'
    scm {
        url 'https://github.com/btraceio/btrace'
        connection 'scm:git:https://github.com/btraceio/btrace.git'
        developerConnection 'scm:git:https://github.com/btraceio/btrace.git'
    }
    licenses {
        license {
            name 'GNU General Public License, version 2, with the Classpath Exception'
            url 'http://openjdk.java.net/legal/gplv2+ce.html'
        }
    }
    developers {
        developer {
            id 'yardus'
            name 'Jaroslav Bachorik'
            email 'j.bachorik@btrace.io'
        }
    }
}
def env = System.getenv()
def javaHome = env['JAVA_HOME']

def props = System.getProperties()
def osFamily = props['os.family']
def osName = props['os.name']

def asmVersion = '5.0.4'
def junitVersion = '4.6'

def agentExcludes = ['**/dtrace/*', '**/btrace/*.class', '**/asm/signature/**', \
                     '**/asm/util/**', '**/asm/xml/**', '**/aggregation/**', \
                     '**/compiler/*', '**/client/**', '**/comm/*', \
                     'com/sun/btrace/api/**', 'com/sun/btrace/spi/**', \
                     'com/sun/btrace/instr/**', '**/org/jctools/**', \
                     '**/org/jctools/queues/atomic/**',
                     '**/org/jctools/queues/spec/**', '**/META-INF/*']
def bootExcludes = ['**/dtrace/**', '**/agent/**', '**/compiler/**', '**/client/**', \
                    '**/resources/**', '**/runtime/**', 'com/sun/btrace/util/**', \
                    '**/asm/**', 'com/sun/btrace/api/**', 'com/sun/btrace/spi/**',
                    '**/org/jctools/queues/atomic/**',
                    '**/org/jctools/queues/spec/**', '**/META-INF/**']
def clientExcludes = ['**/org/jctools/**', '**/runtime/**', '**/agent/**', \
                      '**/util/TimeStamp*', '**/util/MethodId', \
                      '**/util/SamplingSupport', '**/util/templates/**', \
                      '**/instr/**', '**/META-INF/*']
def excludes = ['agent': agentExcludes, 'boot': bootExcludes, 'client': clientExcludes]

sourceSets {
    main {
        java {
            srcDir 'src/share/classes'
            def dtrace = file('/usr/share/lib/java/dtrace.jar')
            if (dtrace.exists()) {
                def dtraceJar = zipTree('/usr/share/lib/java/dtrace.jar')
                if (!dtraceJar.matching { include '**/org/opensolaris/os/dtrace/Consumer.class' }.isEmpty()) {
                    srcDir 'src/solaris'
                }
            }
        }

        resources {
            srcDir 'src/share/classes'
        }
    }

    test {
        java {
            srcDir 'src/test'
        }

        resources {
            srcDir 'src/test/resources'
        }
    }
}

processResources {
    from 'src/share/classes'
    destinationDir compileJava.destinationDir

    include '**/com/sun/btrace/resources/**'
    include '**/com/sun/btrace/runtime/jaxb.index'
    include '**/com/sun/btrace/annotations/jaxb.index'

    def buildDate = (new Date()).format('YYYYMMdd')
    filter{ it.replaceAll('\\{btrace.version\\}', "$version ($buildDate)") }

    includeEmptyDirs = false
}


compileTestJava {
    exclude 'traces'
}


processTestResources {
    from 'src/test'
    destinationDir compileTestJava.destinationDir
    include 'traces/**/*.java'
    include 'traces/**/*.xml'
}

test {
    testLogging {
        events "failed"
        exceptionFormat "short"
    }
}

task unjar(type: Copy) {
    group 'Build'
    description 'Explode the pre-built asm jar.'

    from([
            zipTree("lib/btrace-asm-${asmVersion}.jar"),
            zipTree("lib/btrace-jctools-core-1.2.jar")
        ])
    into compileJava.destinationDir
}


['agent', 'boot', 'client'].each { name ->
    tasks.create(name: "${name}Jar", type: Jar) {
        group 'Build'
        description "Build the btrace-${name} jar."
        inputs.files unjar.outputs

        appendix name
        from sourceSets.main.output
        exclude excludes["${name}"]
        destinationDir buildDir
        // unfortunately there's a hard-coded reference to "btrace-${name}.jar" in the code - so we have to strip the version
        archiveName "$baseName-$appendix.$extension"

        if (['agent', 'client'].contains(name)) {
            manifest {
                // alternatively we could "inline" the ${name}-manfifest's content
                from file("src/share/classes/META-INF/${name}-manifest.mf")
            }
        }
    }


    tasks.create(name: "${name}SourcesJar", type: Jar) {
        group 'Documentation'
        description "Build the btrace-${name} sources jar."

        appendix "${name}"
        classifier 'sources'
        from sourceSets.main.allSource
        exclude excludes["${name}"]
    }


    tasks.create(name: "${name}Javadoc", type: Javadoc) {
        group 'Documentation'
        description "Generates Javadoc API documentation for the btrace-${name}."

        title = "btrace-${name}"
        source = sourceSets.main.allJava
        destinationDir = reporting.file(name)
        exclude excludes["${name}"]
        failOnError false
    }


    tasks.create(name: "${name}JavadocJar", type: Jar) {
        group 'Documentation'
        description "Build the btrace-${name} javadoc jar."

        appendix name
        classifier 'javadoc'
        from tasks["${name}Javadoc"].getOutputs()
    }
}


task buildTraces(type: Exec) {
    group 'Build'
    inputs.files clientJar.outputs
    inputs.files testClasses.outputs
    inputs.dir "src/test/traces"
    outputs.dir "${buildDir}/classes/test/traces"

    workingDir "$projectDir"
    environment('BTRACE_HOME', "$projectDir")
    def btracec = (osFamily == 'windows') ? 'btracec.bat' : 'btracec'
    executable "bin/${btracec}"
    args "-cp ${buildDir}/classes/test"
    args "-d ${buildDir}/classes/test"
    args fileTree(dir: "src/test/traces", include: '**/*.java', exclude: 'verifier/**/*.java')
}


task buildDTrace(type:Exec) {
    group 'Build'
    description 'Build the native library for DTrace integration'
    onlyIf {osName == 'SunOS'}
    inputs.dir 'src/solaris/native'
    inputs.files bootJar.outputs
    outputs.dir "${buildDir}/i386"

    workingDir 'make'

    commandLine 'make'
}


def distContent = copySpec {
    into('bin') {
        from 'bin'
    }

    into('build') {
        from "$buildDir"
        include '*.jar'
        include 'i386/*.so'
    }

    into ('docs') {
        from 'docs'
        include 'javadoc/**'
        include 'usersguide.html'
    }

    into ('samples') {
        from 'samples'
    }

    into('.') {
        from '.'
        include '*.md'
        include '*.txt'
        include 'COPYRIGHT'
        include 'LICENSE'
    }
}


task createBinDistZip(type: Zip) {
    group 'Build'
    description 'Build the binary distribution zip-file.'
    inputs.files agentJar.outputs
    inputs.files bootJar.outputs
    inputs.files clientJar.outputs
    inputs.files buildDTrace.outputs

    appendix = 'bin'
    with distContent
}


task createBinDistTgz(type: Tar) {
    group 'Build'
    description 'Build the binary distribution tgz-file.'
    inputs.files agentJar.outputs
    inputs.files bootJar.outputs
    inputs.files clientJar.outputs
    inputs.files buildDTrace.outputs

    compression = Compression.GZIP

    appendix = 'bin'
    with distContent
}


ospackage {
    maintainer = 'Jaroslav Bachorik'

    if (project.version.endsWith('-SNAPSHOT')) {
        version = project.version - '-SNAPSHOT'
        release = (new Date()).format('YYYYMMdd.HHmmss')
    }

    postInstall file('packaging/debian/btrace/DEBIAN/postinst')

    requires 'openjdk-7-jdk'

    from(buildDir) {
        into '/usr/lib/btrace'
        include 'btrace-*.jar'
    }

    from('packaging/debian/btrace/usr/bin') {
        into '/usr/bin'
    }
}

buildDeb {
    inputs.files agentJar.outputs
    inputs.files bootJar.outputs
    inputs.files clientJar.outputs
}

buildRpm {
    inputs.files agentJar.outputs
    inputs.files bootJar.outputs
    inputs.files clientJar.outputs
}

task buildDistributions {
    dependsOn createBinDistZip, createBinDistTgz
    dependsOn buildDeb, buildRpm
}

test {
    inputs.files buildTraces.outputs
    inputs.files buildDTrace.outputs
}

dependencies {
    compile files("lib/btrace-asm-${asmVersion}.jar",
                  "lib/btrace-jctools-core-1.2.jar",
                  "${javaHome}/lib/tools.jar",  // ATTENTION: build.xml uses "${javaHome}/../lib/tools.jar"
        files(((URLClassLoader) ToolProvider.getSystemToolClassLoader()).getURLs()),
              "/usr/share/lib/java/dtrace.jar")

    testCompile files("test-lib/asm-all-${asmVersion}.jar",
                    "test-lib/junit-${junitVersion}.jar")

    testRuntime files("%buildDir/btrace-agent.jar") {
        builtBy 'agentJar'
    }
    testRuntime files("%buildDir/btrace-boot.jar") {
        builtBy 'bootJar'
    }
    testRuntime files("$buildDir/btrace-client.jar") {
        builtBy 'clientJar'
    }
}

publishing {
    publications {
        agent(MavenPublication) {
            artifactId 'btrace-agent'
            artifact agentJar
            artifact agentSourcesJar {
                classifier "source"
            }
            artifact agentJavadocJar {
                classifier "javadoc"
            }
            pom.withXml {
                asNode().children().last() + pomDetails
            }
        }

        client(MavenPublication) {
            artifactId 'btrace-client'
            artifact clientJar
            artifact clientSourcesJar {
                classifier "sources"
            }
            artifact clientJavadocJar {
                classifier "javadoc"
            }
            pom.withXml {
                asNode().children().last() + pomDetails
            }
        }

        boot(MavenPublication) {
            artifactId 'btrace-boot'
            artifact bootJar
            artifact bootSourcesJar {
                classifier "sources"
            }
            artifact bootJavadocJar {
                classifier "javadoc"
            }
            pom.withXml {
                asNode().children().last() + pomDetails
            }
        }
    }

    /* ---- configure the repository URL . . .
    repositories {
    maven {
    if (version endsWith('-SNAPSHOT') {
    url 'https://oss.sonatype.org/content/repositories/snapshots'
    } else {
    // signing is missing!
    url 'https://oss.sonatype.org/service/local/staging/deploy/maven2'
    }
    }
    }
     */
}

jacocoTestReport {
    reports {
        xml.enabled = true
        html.enabled = true
    }
}

check.dependsOn jacocoTestReport<|MERGE_RESOLUTION|>--- conflicted
+++ resolved
@@ -28,11 +28,7 @@
 }
 
 group 'com.sun.tools.btrace'
-<<<<<<< HEAD
 version = '1.3.8'
-=======
-version = '1.3.7'
->>>>>>> 7501a424
 description = 'BTrace - a safe, dynamic tracing tool for the Java platform'
 
 sourceCompatibility = 7
