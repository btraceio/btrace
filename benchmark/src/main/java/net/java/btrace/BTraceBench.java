--- conflicted
+++ resolved
@@ -27,10 +27,6 @@
 import com.sun.btrace.BTraceRuntime;
 import com.sun.btrace.CommandListener;
 import com.sun.btrace.comm.DataCommand;
-<<<<<<< HEAD
-=======
-import com.sun.btrace.comm.MessageCommand;
->>>>>>> 0120e557
 import com.sun.btrace.comm.OkayCommand;
 import com.sun.btrace.instr.MethodTracker;
 
@@ -238,8 +234,6 @@
     @Benchmark
     public void testSendCommand() {
         br.send(new OkayCommand());
-<<<<<<< HEAD
-=======
     }
 
     @Warmup(iterations = 5, time = 200, timeUnit = TimeUnit.MILLISECONDS)
@@ -248,22 +242,10 @@
     @Benchmark
     public void testSendCommandMulti2() {
         br.send(new OkayCommand());
->>>>>>> 0120e557
-    }
-
-    @Warmup(iterations = 5, time = 200, timeUnit = TimeUnit.MILLISECONDS)
-    @Measurement(iterations = 5, time = 2000, timeUnit = TimeUnit.MILLISECONDS)
-<<<<<<< HEAD
-    @Threads(2)
-    @Benchmark
-    public void testSendCommandMulti2() {
-        br.send(new OkayCommand());
-    }
-
-    @Warmup(iterations = 5, time = 200, timeUnit = TimeUnit.MILLISECONDS)
-    @Measurement(iterations = 5, time = 2000, timeUnit = TimeUnit.MILLISECONDS)
-=======
->>>>>>> 0120e557
+    }
+
+    @Warmup(iterations = 5, time = 200, timeUnit = TimeUnit.MILLISECONDS)
+    @Measurement(iterations = 5, time = 2000, timeUnit = TimeUnit.MILLISECONDS)
     @Threads(4)
     @Benchmark
     public void testSendCommandMulti4() {
