/*
 * Copyright (c) 2008, 2016, Oracle and/or its affiliates. All rights reserved.
 * DO NOT ALTER OR REMOVE COPYRIGHT NOTICES OR THIS FILE HEADER.
 *
 * This code is free software; you can redistribute it and/or modify it
 * under the terms of the GNU General Public License version 2 only, as
 * published by the Free Software Foundation.  Oracle designates this
 * particular file as subject to the "Classpath" exception as provided
 * by Oracle in the LICENSE file that accompanied this code.
 *
 * This code is distributed in the hope that it will be useful, but WITHOUT
 * ANY WARRANTY; without even the implied warranty of MERCHANTABILITY or
 * FITNESS FOR A PARTICULAR PURPOSE.  See the GNU General Public License
 * version 2 for more details (a copy is included in the LICENSE file that
 * accompanied this code).
 *
 * You should have received a copy of the GNU General Public License version
 * 2 along with this work; if not, write to the Free Software Foundation,
 * Inc., 51 Franklin St, Fifth Floor, Boston, MA 02110-1301 USA.
 *
 * Please contact Oracle, 500 Oracle Parkway, Redwood Shores, CA 94065 USA
 * or visit www.oracle.com if you need additional information or have any
 * questions.
 */

package org.openjdk.btrace.runtime;

import java.lang.instrument.Instrumentation;
import java.nio.ByteBuffer;
import java.nio.ByteOrder;
import java.security.AccessController;

import org.openjdk.btrace.core.ArgsMap;
import org.openjdk.btrace.core.BTraceRuntime;
import org.openjdk.btrace.core.DebugSupport;
import org.openjdk.btrace.core.comm.CommandListener;
import org.openjdk.btrace.core.jfr.JfrEvent;
import sun.misc.Perf;
import sun.misc.Unsafe;
import sun.reflect.CallerSensitive;
import sun.reflect.Reflection;

/**
 * Helper class used by BTrace built-in functions and also acts runtime "manager" for a specific
 * BTrace client and sends Commands to the CommandListener passed.
 *
 * @author A. Sundararajan
 * @author Christian Glencross (aggregation support)
 * @author Joachim Skeie (GC MBean support, advanced Deque manipulation)
 * @author KLynch
 */
public final class BTraceRuntimeImpl_7 extends BTraceRuntimeImplBase {
  public static final class Factory extends BTraceRuntimeImplFactory<BTraceRuntimeImpl_7> {
    public Factory() {
      super(new BTraceRuntimeImpl_7());
    }

    @Override
    public BTraceRuntimeImpl_7 getRuntime(
        String className,
        ArgsMap args,
        CommandListener cmdListener,
        DebugSupport ds,
        Instrumentation inst) {
      return new BTraceRuntimeImpl_7(className, args, cmdListener, ds, inst);
    }

    @Override
    public boolean isEnabled() {
      try {
        Class.forName("java.lang.Module");
        return false;
      } catch (ClassNotFoundException ignored) {
      }
      return true;
    }
  }

  // perf counter variability - we always variable variability
  private static final int V_Variable = 3;
  // perf counter units
  private static final int V_None = 1;
  private static final int V_String = 5;
  private static final int PERF_STRING_LIMIT = 256;

  private static Perf perf;

  public BTraceRuntimeImpl_7() {}

  public BTraceRuntimeImpl_7(
      String className,
      ArgsMap args,
      CommandListener cmdListener,
      DebugSupport ds,
      Instrumentation inst) {
    super(className, args, cmdListener, ds, inst);
  }

  @Override
  @CallerSensitive
  public Class<?> defineClass(byte[] code, boolean mustBeBootstrap) {
    Unsafe unsafe = BTraceRuntime.initUnsafe();
    if (unsafe != null) {
      Class<?> caller = Reflection.getCallerClass(2);
      if (!caller.getName().startsWith("org.openjdk.btrace.")) {
        throw new SecurityException("unsafe defineClass");
      }
      ClassLoader loader = null;
      if (!mustBeBootstrap) {
        loader = new ClassLoader(null) {};
      }
      Class<?> cl = unsafe.defineClass(getClassName(), code, 0, code.length, loader, null);
      unsafe.ensureClassInitialized(cl);
      return cl;
    }

    return null;
  }

  @Override
  public void newPerfCounter(Object value, String name, String desc) {
    Perf perf = getPerf();
    char tc = desc.charAt(0);
    switch (tc) {
      case 'C':
      case 'Z':
      case 'B':
      case 'S':
      case 'I':
      case 'J':
      case 'F':
      case 'D':
        {
          long initValue = (value != null) ? ((Number) value).longValue() : 0L;
          ByteBuffer b = perf.createLong(name, V_Variable, V_None, initValue);
          b.order(ByteOrder.nativeOrder());
          counters.put(name, b);
        }
        break;

      case '[':
        break;
      case 'L':
        {
          if (desc.equals("Ljava/lang/String;")) {
            byte[] buf;
            if (value != null) {
              buf = getStringBytes((String) value);
            } else {
              buf = new byte[PERF_STRING_LIMIT];
              buf[0] = '\0';
            }
            ByteBuffer b = perf.createByteArray(name, V_Variable, V_String, buf, buf.length);
            counters.put(name, b);
          }
        }
        break;
    }
  }

  @CallerSensitive
  @Override
  public ClassLoader getCallerClassLoader(int stackDec) {
    return Reflection.getCallerClass(stackDec + 1).getClassLoader();
  }

  @Override
  public Class<?> getCallerClass(int stackDec) {
    return Reflection.getCallerClass(stackDec + 1);
  }

  @Override
  public JfrEvent.Factory createEventFactory(JfrEvent.Template eventTemplate) {
<<<<<<< HEAD
      System.out.printf("===> JFR JDK 7");
=======
>>>>>>> c3ad874c
      return new JfrEvent.Factory() {
          private final JfrEvent dummy = new JfrEvent() {
              @Override
              public JfrEvent withValue(String fieldName, byte value) {
                  return this;
              }

              @Override
              public JfrEvent withValue(String fieldName, boolean value) {
                  return this;
              }

              @Override
              public JfrEvent withValue(String fieldName, char value) {
                  return this;
              }

              @Override
              public JfrEvent withValue(String fieldName, short value) {
                  return this;
              }

              @Override
              public JfrEvent withValue(String fieldName, int value) {
                  return this;
              }

              @Override
              public JfrEvent withValue(String fieldName, float value) {
                  return this;
              }

              @Override
              public JfrEvent withValue(String fieldName, long value) {
                  return this;
              }

              @Override
              public JfrEvent withValue(String fieldName, double value) {
                  return this;
              }

              @Override
              public JfrEvent withValue(String fieldName, String value) {
                  return this;
              }

              @Override
              public void commit() {

              }

              @Override
              public boolean shouldCommit() {
                  return false;
              }

              @Override
              public <T extends Class<?>> T getJfrClass() {
                  return null;
              }
          };
          @Override
          public JfrEvent newEvent() {
              return dummy;
          }
      };
  }

  @Override
  public int version() {
    return 7;
  }

  private static Perf getPerf() {
    synchronized (BTraceRuntimeImpl_7.class) {
      if (perf == null) {
        perf = AccessController.doPrivileged(new Perf.GetPerfAction());
      }
    }
    return perf;
  }
}<|MERGE_RESOLUTION|>--- conflicted
+++ resolved
@@ -171,10 +171,6 @@
 
   @Override
   public JfrEvent.Factory createEventFactory(JfrEvent.Template eventTemplate) {
-<<<<<<< HEAD
-      System.out.printf("===> JFR JDK 7");
-=======
->>>>>>> c3ad874c
       return new JfrEvent.Factory() {
           private final JfrEvent dummy = new JfrEvent() {
               @Override
