/*
 * Copyright (c) 2008, 2016, Oracle and/or its affiliates. All rights reserved.
 * DO NOT ALTER OR REMOVE COPYRIGHT NOTICES OR THIS FILE HEADER.
 *
 * This code is free software; you can redistribute it and/or modify it
 * under the terms of the GNU General Public License version 2 only, as
 * published by the Free Software Foundation.  Oracle designates this
 * particular file as subject to the "Classpath" exception as provided
 * by Oracle in the LICENSE file that accompanied this code.
 *
 * This code is distributed in the hope that it will be useful, but WITHOUT
 * ANY WARRANTY; without even the implied warranty of MERCHANTABILITY or
 * FITNESS FOR A PARTICULAR PURPOSE.  See the GNU General Public License
 * version 2 for more details (a copy is included in the LICENSE file that
 * accompanied this code).
 *
 * You should have received a copy of the GNU General Public License version
 * 2 along with this work; if not, write to the Free Software Foundation,
 * Inc., 51 Franklin St, Fifth Floor, Boston, MA 02110-1301 USA.
 *
 * Please contact Oracle, 500 Oracle Parkway, Redwood Shores, CA 94065 USA
 * or visit www.oracle.com if you need additional information or have any
 * questions.
 */

package org.openjdk.btrace.instr;

import java.util.ArrayList;
import java.util.Arrays;
import java.util.Collections;
import java.util.EnumSet;
import java.util.HashMap;
import java.util.HashSet;
import java.util.Iterator;
import java.util.List;
import java.util.Map;
import java.util.Set;

import org.objectweb.asm.MethodVisitor;
import org.objectweb.asm.Opcodes;
import org.objectweb.asm.Type;
import org.objectweb.asm.tree.AbstractInsnNode;
import org.objectweb.asm.tree.AnnotationNode;
import org.objectweb.asm.tree.ClassNode;
import org.objectweb.asm.tree.FieldInsnNode;
import org.objectweb.asm.tree.FieldNode;
import org.objectweb.asm.tree.FrameNode;
import org.objectweb.asm.tree.InsnList;
import org.objectweb.asm.tree.InsnNode;
import org.objectweb.asm.tree.JumpInsnNode;
import org.objectweb.asm.tree.LabelNode;
import org.objectweb.asm.tree.LdcInsnNode;
import org.objectweb.asm.tree.MethodInsnNode;
import org.objectweb.asm.tree.MethodNode;
import org.objectweb.asm.tree.TryCatchBlockNode;
import org.objectweb.asm.tree.TypeInsnNode;
import org.objectweb.asm.tree.VarInsnNode;
import org.openjdk.btrace.core.BTraceRuntime;
import org.openjdk.btrace.core.DebugSupport;
import org.openjdk.btrace.core.annotations.Return;
import org.openjdk.btrace.runtime.BTraceRuntimeImplBase;

/**
 * This class preprocesses a compiled BTrace program. This is done after BTrace safety verification
 * but before instrumenting the probed classes.
 *
 * <p>Transformations done here:
 *
 * <p>1. add <clinit> method, if one not found 2. replace @Export fields by perf counters and
 * replace put/get by perf counter update/read 3. replace @TLS fields by ThreadLocal fields and
 * replace put/get by ThreadLocal set/get 4. In <clinit> method, add ThreadLocal creation and perf
 * counter creation calls (for @Export and
 *
 * @author A. Sundararajan
 * @author J. Bachorik (Tree API rewrite) @TLS fields respectively) 5. Add a field to store
 *     BTraceRuntime object and initialize the same in <clinit> method 6. add prolog and epilogue in
 *     each BTrace action method to insert BTraceRuntime.enter/leave and also to call
 *     BTraceRuntimeImplBase.handleException on exception catch 7. initialize and reference any
 *     service instances 8. add a field to store client's BTraceRuntime instance 9. make all fields
 *     publicly accessible
 */
final class Preprocessor {
  private static final String ANNOTATIONS_PREFIX = "org/openjdk/btrace/core/annotations/";
  private static final Type TLS_TYPE = Type.getType("L" + ANNOTATIONS_PREFIX + "TLS;");
  private static final Type EXPORT_TYPE = Type.getType("L" + ANNOTATIONS_PREFIX + "Export;");
  private static final Type INJECTED_TYPE = Type.getType("L" + ANNOTATIONS_PREFIX + "Injected;");
  private static final Type EVENT_TYPE = Type.getType("L" + ANNOTATIONS_PREFIX + "Event;");
  private static final Type JFRPERIODIC_TYPE = Type.getType("L" + ANNOTATIONS_PREFIX + "JfrPeriodicEventHandler;");
  private static final Type BTRACE_TYPE = Type.getType("L" + ANNOTATIONS_PREFIX + "BTrace;");
  private static final Type JFRBLOCK_TYPE = Type.getType("L" + ANNOTATIONS_PREFIX + "JfrBlock;");
  private static final String SERVICE_INTERNAL = "org/openjdk/btrace/services/api/Service";
  private static final String TIMERHANDLER_INTERNAL =
      "org/openjdk/btrace/core/handlers/TimerHandler";
  private static final String TIMERHANDLER_DESC = "L" + TIMERHANDLER_INTERNAL + ";";
  private static final String EVENTHANDLER_INTERNAL =
      "org/openjdk/btrace/core/handlers/EventHandler";
  private static final String EVENTHANDLER_DESC = "L" + EVENTHANDLER_INTERNAL + ";";
  private static final String ERRORHANDLER_INTERNAL =
      "org/openjdk/btrace/core/handlers/ErrorHandler";
  private static final String ERRORHANDLER_DESC = "L" + ERRORHANDLER_INTERNAL + ";";
  private static final String EXITHANDLER_INTERNAL = "org/openjdk/btrace/core/handlers/ExitHandler";
  private static final String EXITHANDLER_DESC = "L" + EXITHANDLER_INTERNAL + ";";
  private static final String LOWMEMORYHANDLER_INTERNAL =
      "org/openjdk/btrace/core/handlers/LowMemoryHandler";
  private static final String LOWMEMORYHANDLER_DESC = "L" + LOWMEMORYHANDLER_INTERNAL + ";";
  private static final String NEW_TLS_DESC =
      "(" + Constants.OBJECT_DESC + ")" + Constants.THREAD_LOCAL_DESC;
  private static final String TLS_SET_DESC =
      "(" + Constants.OBJECT_DESC + ")" + Constants.VOID_DESC;
  private static final String TLS_GET_DESC = "()" + Constants.OBJECT_DESC;
  private static final String NEW_PERFCOUNTER_DESC =
      "("
          + Constants.OBJECT_DESC
          + Constants.STRING_DESC
          + Constants.STRING_DESC
          + ")"
          + Constants.VOID_DESC;
  private static final String BTRACERT_FOR_CLASS_DESC =
      "("
          + Constants.CLASS_DESC
          + "["
          + TIMERHANDLER_DESC
          + "["
          + EVENTHANDLER_DESC
          + "["
          + ERRORHANDLER_DESC
          + "["
          + EXITHANDLER_DESC
          + "["
          + LOWMEMORYHANDLER_DESC
          + ")"
          + Constants.BTRACERTBASE_DESC;
  private static final String BTRACERT_ENTER_DESC =
      "(" + Constants.BTRACERTIMPL_DESC + ")" + Constants.BOOLEAN_DESC;
  private static final String BTRACERT_HANDLE_EXCEPTION_DESC =
      "(" + Constants.THROWABLE_DESC + ")" + Constants.VOID_DESC;
  private static final String RT_CTX_INTERNAL = "org/openjdk/btrace/services/api/RuntimeContext";
  private static final String RT_CTX_DESC = "L" + RT_CTX_INTERNAL + ";";
  private static final Type RT_CTX_TYPE = Type.getType(RT_CTX_DESC);
  private static final String RT_SERVICE_CTR_DESC = "(" + RT_CTX_DESC + ")V";
  private static final String SERVICE_CTR_DESC =
      "(" + Constants.STRING_DESC + ")" + Constants.VOID_DESC;
  private static final Map<String, String> BOX_TYPE_MAP = new HashMap<>();
  private static final Set<String> GUARDED_ANNOTS = new HashSet<>();
  private static final Set<String> RT_AWARE_ANNOTS = new HashSet<>();
  // For each @Export field, we create a perf counter
  // with the name "btrace.<class name>.<field name>"
  private static final String BTRACE_COUNTER_PREFIX = "btrace.";

  static {
    BOX_TYPE_MAP.put("I", Constants.INTEGER_BOXED_DESC);
    BOX_TYPE_MAP.put("S", Constants.SHORT_BOXED_DESC);
    BOX_TYPE_MAP.put("J", Constants.LONG_BOXED_DESC);
    BOX_TYPE_MAP.put("F", Constants.FLOAT_BOXED_DESC);
    BOX_TYPE_MAP.put("D", Constants.DOUBLE_BOXED_DESC);
    BOX_TYPE_MAP.put("B", Constants.BYTE_BOXED_DESC);
    BOX_TYPE_MAP.put("Z", Constants.BOOLEAN_BOXED_DESC);
    BOX_TYPE_MAP.put("C", Constants.CHARACTER_BOXED_DESC);

    RT_AWARE_ANNOTS.add(Constants.ONMETHOD_DESC);
    RT_AWARE_ANNOTS.add(Constants.ONTIMER_DESC);
    RT_AWARE_ANNOTS.add(Constants.ONEVENT_DESC);
    RT_AWARE_ANNOTS.add(Constants.ONERROR_DESC);
    RT_AWARE_ANNOTS.add(Constants.ONPROBE_DESC);
    RT_AWARE_ANNOTS.add(Constants.JFRPERIODIC_DESC);

    GUARDED_ANNOTS.addAll(RT_AWARE_ANNOTS);

    // @OnExit is rtAware but not guarded
    RT_AWARE_ANNOTS.add(Constants.ONEXIT_DESC);
  }

  private final Set<String> tlsFldNames = new HashSet<>();
  private final Set<String> exportFldNames = new HashSet<>();
<<<<<<< HEAD
=======
  private final Set<String> jfrHandlerNames = new HashSet<>();
>>>>>>> c3ad874c
  private final Map<String, AnnotationNode> eventFlds = new HashMap<>();
  private final Map<String, AnnotationNode> injectedFlds = new HashMap<>();
  private final Map<String, Integer> serviceLocals = new HashMap<>();
  private final DebugSupport debug;
  private MethodNode clinit = null;
  private FieldNode rtField = null;

  private Map<MethodNode, EnumSet<MethodClassifier>> classifierMap = new HashMap<>();

  public Preprocessor(DebugSupport debug) {
    this.debug = debug;
  }

  public static AnnotationNode getAnnotation(FieldNode fn, Type annotation) {
    if (fn == null || (fn.visibleAnnotations == null && fn.invisibleAnnotations == null))
      return null;
    String targetDesc = annotation.getDescriptor();
    if (fn.visibleAnnotations != null) {
      for (AnnotationNode an : fn.visibleAnnotations) {
        if (an.desc.equals(targetDesc)) {
          return an;
        }
      }
    }
    if (fn.invisibleAnnotations != null) {
      for (AnnotationNode an : fn.invisibleAnnotations) {
        if (an.desc.equals(targetDesc)) {
          return an;
        }
      }
    }
    return null;
  }

  public static AnnotationNode getAnnotation(MethodNode mn, Type annotation) {
    if (mn == null || mn.visibleAnnotations == null) return null;
    String targetDesc = annotation.getDescriptor();
    for (AnnotationNode an : mn.visibleAnnotations) {
      if (an.desc.equals(targetDesc)) {
        return an;
      }
    }
    return null;
  }

  private static boolean isUnannotated(MethodNode mn) {
    return mn == null || mn.visibleAnnotations == null || mn.visibleAnnotations.isEmpty();
  }

  public void process(ClassNode cn) {
    addLevelField(cn);
    processClinit(cn);
    processFields(cn);

    InsnList eventsInit = new InsnList();
    for (Map.Entry<String, AnnotationNode> eventEntry : eventFlds.entrySet()) {
      AnnotationNode an = eventEntry.getValue();
      String name = null;
      String label = null;
      String desc = null;
      String[] category = null;
      String fields = null;
      String handler = null;
      String period = null;
      Iterator<Object> iter = an.values.iterator();
      while (iter.hasNext()) {
        String key = (String)iter.next();
        Object value = iter.next();
        switch (key) {
          case "name": {
            name = (String)value;
            break;
          }
          case "label": {
            label = (String)value;
            label = label.isEmpty() ? null : label;
            break;
          }
          case "description": {
            desc = (String)value;
            desc = desc.isEmpty() ? null : desc;
            break;
          }
          case "category": {
            category = (String[])value;
            break;
          }
          case "fields": {
            fields = (String)value;
            break;
          }
          case "period": {
            period = (String)value;
            period = period.isEmpty() ? null : period;
            break;
          }
          case "handler": {
            handler = (String)value;
            handler = handler.isEmpty() ? null : handler;
            break;
          }
        }
      }
<<<<<<< HEAD
=======
      if (handler != null) {
        jfrHandlerNames.add(handler);
      }
>>>>>>> c3ad874c
      eventsInit.add(new TypeInsnNode(Opcodes.NEW, "org/openjdk/btrace/core/jfr/JfrEvent$Template"));
      eventsInit.add(new InsnNode(Opcodes.DUP));
      eventsInit.add(new LdcInsnNode(cn.name.replace('/', '.')));
      eventsInit.add(new LdcInsnNode(name));
      eventsInit.add(label != null ? new LdcInsnNode(label) : new InsnNode(Opcodes.ACONST_NULL));
      eventsInit.add(desc != null ? new LdcInsnNode(desc) : new InsnNode(Opcodes.ACONST_NULL));
      eventsInit.add(category != null ? new LdcInsnNode(label) : new InsnNode(Opcodes.ACONST_NULL));
      eventsInit.add(new LdcInsnNode(fields));
      eventsInit.add(period != null ? new LdcInsnNode(period) : new InsnNode(Opcodes.ACONST_NULL));
      eventsInit.add(handler != null ? new LdcInsnNode(handler) : new InsnNode(Opcodes.ACONST_NULL));
      eventsInit.add(new MethodInsnNode(Opcodes.INVOKESPECIAL, "org/openjdk/btrace/core/jfr/JfrEvent$Template", "<init>", "(Ljava/lang/String;Ljava/lang/String;Ljava/lang/String;Ljava/lang/String;[Ljava/lang/String;Ljava/lang/String;Ljava/lang/String;Ljava/lang/String;)V", false));
      eventsInit.add(new MethodInsnNode(Opcodes.INVOKESTATIC, "org/openjdk/btrace/core/BTraceRuntime", "createEventFactory", "(Lorg/openjdk/btrace/core/jfr/JfrEvent$Template;)Lorg/openjdk/btrace/core/jfr/JfrEvent$Factory;", false));
      eventsInit.add(new FieldInsnNode(Opcodes.PUTSTATIC, cn.name, eventEntry.getKey(), "Lorg/openjdk/btrace/core/jfr/JfrEvent$Factory;"));
    }
    clinit.instructions.insertBefore(clinit.instructions.getLast(), eventsInit);

    for (MethodNode mn : getMethods(cn)) {
      preprocessMethod(cn, mn);
    }
  }

  private void addLevelField(ClassNode cn) {
    if (cn.fields == null) {
      cn.fields = new ArrayList<>();
    }
    cn.fields.add(
        new FieldNode(
            Opcodes.ASM7,
            Opcodes.ACC_PUBLIC | Opcodes.ACC_STATIC | Opcodes.ACC_VOLATILE,
            Constants.BTRACE_LEVEL_FLD,
            Constants.INT_DESC,
            null,
            0));
  }

  private void preprocessMethod(ClassNode cn, MethodNode mn) {
    // !!! The order of execution is important here !!!
    LocalVarGenerator lvg = new LocalVarGenerator(mn);
    makePublic(mn);
    checkAugmentedReturn(mn);
    scanMethodInstructions(cn, mn, lvg);
    addBTraceErrorHandler(cn, mn);
    addBTraceRuntimeEnter(cn, mn);

    recalculateVars(mn);
  }

  private void makePublic(MethodNode mn) {
    if (!mn.name.contains("init>") && isUnannotated(mn)) {
      if ((mn.access & Opcodes.ACC_STATIC) == Opcodes.ACC_STATIC) {
        mn.access &= ~(Opcodes.ACC_PRIVATE | Opcodes.ACC_PROTECTED);
        mn.access |= Opcodes.ACC_PUBLIC;
      }
    }
  }

  private void processFields(ClassNode cn) {
    Iterator<FieldNode> iter = getFields(cn).iterator();
    while (iter.hasNext()) {
      FieldNode fn = iter.next();
      fn.access = (fn.access & ~(Opcodes.ACC_PRIVATE | Opcodes.ACC_PROTECTED)) | Opcodes.ACC_PUBLIC;
      tryProcessTLS(cn, fn);
      tryProcessExport(cn, fn);
      if (tryProcessInjected(fn) == null) {
        iter.remove();
      }
      tryProcessEvent(fn);
    }
  }

  private void tryProcessTLS(ClassNode cn, FieldNode fn) {
    AnnotationNode an = null;
    if ((an = getAnnotation(fn, TLS_TYPE)) != null) {
      fn.visibleAnnotations.remove(an);
      String origDesc = fn.desc;
      String boxedDesc = boxDesc(origDesc);
      fn.desc = Constants.THREAD_LOCAL_DESC;
      fn.signature = fn.desc.substring(0, fn.desc.length() - 1) + "<" + boxedDesc + ">;";
      initTLS(cn, fn, origDesc);
    }
  }

  private void tryProcessExport(ClassNode cn, FieldNode fn) {
    AnnotationNode an = null;
    if ((an = getAnnotation(fn, EXPORT_TYPE)) != null) {
      fn.visibleAnnotations.remove(an);
      String origDesc = fn.desc;

      initExport(cn, fn, origDesc);
    }
  }

  private FieldNode tryProcessInjected(FieldNode fn) {
    AnnotationNode an = null;
    if ((an = getAnnotation(fn, INJECTED_TYPE)) != null) {
      if (fn.visibleAnnotations != null) fn.visibleAnnotations.remove(an);
      if (fn.invisibleAnnotations != null) fn.invisibleAnnotations.remove(an);

      injectedFlds.put(fn.name, an);
      return null;
    }
    return fn;
  }

  private void tryProcessEvent(FieldNode fn) {
    AnnotationNode an;
    if ((an = getAnnotation(fn, EVENT_TYPE)) != null) {
      if (fn.visibleAnnotations != null) fn.visibleAnnotations.remove(an);
      if (fn.invisibleAnnotations != null) fn.invisibleAnnotations.remove(an);
      eventFlds.put(fn.name, an);
    }
  }

  private void initTLS(ClassNode cn, FieldNode fn, String typeDesc) {
    tlsFldNames.add(fn.name);

    initAnnotatedField(fn, typeDesc, tlsInitSequence(cn, fn.name, fn.desc));
  }

  private InsnList tlsInitSequence(ClassNode cn, String name, String desc) {
    InsnList initList = new InsnList();
    initList.add(
        new MethodInsnNode(
            Opcodes.INVOKESTATIC,
            Constants.BTRACERTACCESSL_INTERNAL,
            "newThreadLocal",
            NEW_TLS_DESC,
            false));
    initList.add(new FieldInsnNode(Opcodes.PUTSTATIC, cn.name, name, desc));
    return initList;
  }

  private void initExport(ClassNode cn, FieldNode fn, String typeDesc) {
    exportFldNames.add(fn.name);
    initAnnotatedField(fn, typeDesc, exportInitSequence(cn, fn.name, fn.desc));
  }

  private InsnList exportInitSequence(ClassNode cn, String name, String desc) {
    InsnList init = new InsnList();

    init.add(getRuntimeImpl(cn));
    init.add(new InsnNode(Opcodes.SWAP));
    init.add(new LdcInsnNode(perfCounterName(cn, name)));
    init.add(new LdcInsnNode(desc));
    init.add(
        new MethodInsnNode(
            Opcodes.INVOKEVIRTUAL,
            Constants.BTRACERTBASE_INTERNAL,
            "newPerfCounter",
            NEW_PERFCOUNTER_DESC,
            false));

    return init;
  }

  private void initAnnotatedField(FieldNode fn, String typeDesc, InsnList initList) {
    Object initVal = fn.value;
    fn.value = null;
    fn.access |= Opcodes.ACC_FINAL;

    InsnList l = clinit.instructions;

    MethodInsnNode boxNode;
    if (TypeUtils.isPrimitive(typeDesc)) {
      boxNode = boxNode(typeDesc);
      initList.insert(boxNode);
    }

    if (initVal != null) {
      initList.insert(new LdcInsnNode(initVal));
    } else {
      // find first fld store; this is the initialization place
      AbstractInsnNode initNode = findNodeInitialization(fn);

      if (initNode != null) {
        // found the initialization place;
        // just replace the FLD_STORE with the field init sequence
        l.insert(initNode, initList);
        l.remove(initNode);
        return;
      } else {
        // no initialization done; use primitive defaults or NULL
        addDefaultVal(Type.getType(typeDesc), initList);
      }
    }
    MethodInsnNode rtStart = findBTraceRuntimeStart();
    if (rtStart != null) {
      l.insertBefore(rtStart, initList);
    } else {
      l.add(initList);
    }
  }

  private void addDefaultVal(Type t, InsnList l) {
    switch (t.getSort()) {
      case Type.INT:
      case Type.SHORT:
      case Type.BOOLEAN:
      case Type.BYTE:
      case Type.CHAR:
        {
          l.insert(new InsnNode(Opcodes.ICONST_0));
          break;
        }
      case Type.LONG:
        {
          l.insert(new InsnNode(Opcodes.LCONST_0));
          break;
        }
      case Type.FLOAT:
        {
          l.insert(new InsnNode(Opcodes.FCONST_0));
          break;
        }
      case Type.DOUBLE:
        {
          l.insert(new InsnNode(Opcodes.DCONST_0));
          break;
        }
      default:
        {
          l.insert(new InsnNode(Opcodes.ACONST_NULL));
        }
    }
  }

  @SuppressWarnings("unchecked")
  private void checkAugmentedReturn(MethodNode mn) {
    if (isUnannotated(mn)) return;

    Type retType = Type.getReturnType(mn.desc);
    if (retType.getSort() != Type.VOID) {
      if (getReturnMethodParameter(mn) == Integer.MIN_VALUE) {
        // insert the method return parameter
        String oldDesc = mn.desc;
        Type[] args = Type.getArgumentTypes(mn.desc);
        args = Arrays.copyOf(args, args.length + 1);
        args[args.length - 1] = retType;

        List<AnnotationNode> annots = new ArrayList<>();
        AnnotationNode an = new AnnotationNode(Type.getDescriptor(Return.class));
        annots.add(an);
        mn.visibleParameterAnnotations =
            mn.visibleParameterAnnotations != null
                ? Arrays.copyOf(mn.visibleParameterAnnotations, args.length)
                : new List[args.length];
        mn.visibleParameterAnnotations[args.length - 1] = annots;
        mn.desc = Type.getMethodDescriptor(retType, args);

        if (mn instanceof BTraceMethodNode) {
          BTraceMethodNode bmn = (BTraceMethodNode) mn;
          OnMethod om = bmn.getOnMethod();

          if (om != null
              && om.getTargetName().equals(mn.name)
              && om.getTargetDescriptor().equals(oldDesc)) {
            om.setReturnParameter(getReturnMethodParameter(mn));
            om.setTargetDescriptor(mn.desc);
          }
        }
      }
    }
  }

  private void scanMethodInstructions(ClassNode cn, MethodNode mn, LocalVarGenerator lvg) {
    // ignore <init> and <clinit>
    if (mn.name.startsWith("<")) return;

    serviceLocals.clear(); // initialize the service locals for this particular method

    boolean checkFields =
        !(tlsFldNames.isEmpty() && exportFldNames.isEmpty() && injectedFlds.isEmpty());

    int retopcode = Type.getReturnType(mn.desc).getOpcode(Opcodes.IRETURN);
    InsnList l = mn.instructions;
    for (AbstractInsnNode n = l.getFirst(); n != null; n = n != null ? n.getNext() : null) {
      int type = n.getType();
      if (checkFields && type == AbstractInsnNode.FIELD_INSN) {
        FieldInsnNode fin = (FieldInsnNode) n;
        if (fin.owner.equals(cn.name)) {
          if (tlsFldNames.contains(fin.name) && !fin.desc.equals(Constants.THREAD_LOCAL_DESC)) {
            n = updateTLSUsage(fin, l);
          } else if (exportFldNames.contains(fin.name)) {
            n = updateExportUsage(cn, fin, l);
          } else if (injectedFlds.containsKey(fin.name)) {
            n = updateInjectedUsage(cn, fin, l, lvg);
          }
        }
      } else if (type == AbstractInsnNode.METHOD_INSN) {
        MethodInsnNode min = (MethodInsnNode) n;
        n = unfoldServiceInstantiation(cn, min, l);
      } else if (n.getOpcode() == retopcode && getClassifiers(mn).contains(MethodClassifier.RT_AWARE)) {
        addBTraceRuntimeExit(cn, (InsnNode) n, l);
      }
    }
  }

  private void recalculateVars(final MethodNode mn) {
    for (AbstractInsnNode n = mn.instructions.getFirst(); n != null; n = n.getNext()) {
      if (n.getType() == AbstractInsnNode.VAR_INSN) {
        VarInsnNode vin = (VarInsnNode) n;
        vin.var = LocalVarGenerator.translateIdx(vin.var);
      }
    }
    StackTrackingMethodVisitor v =
        new StackTrackingMethodVisitor(
            new MethodVisitor(Opcodes.ASM7) {
              @Override
              public void visitMaxs(int maxStack, int maxLocals) {
                super.visitMaxs(maxStack, maxLocals);
                mn.maxStack = maxStack;
                mn.maxLocals = maxLocals;
              }
            },
            mn.name,
            mn.desc,
            (mn.access & Opcodes.ACC_STATIC) > 0);
    mn.accept(v);
  }

  private void processClinit(ClassNode cn) {
    for (MethodNode mn : getMethods(cn)) {
      if (mn.name.equals("<clinit>")) {
        clinit = mn;
        break;
      }
    }
    if (clinit == null) {
      clinit =
          new MethodNode(
              Opcodes.ASM7,
              (Opcodes.ACC_STATIC | Opcodes.ACC_PUBLIC),
              "<clinit>",
              "()V",
              null,
              new String[0]);
      clinit.instructions.add(new InsnNode(Opcodes.RETURN));
      cn.methods.add(0, clinit);
    }
    initRuntime(cn, clinit);
  }

  private void initRuntime(ClassNode cn, MethodNode clinit) {
    addRuntimeNode(cn);
    InsnList l = new InsnList();

    l.add(new LdcInsnNode(Type.getObjectType(cn.name)));
    l.add(loadTimerHandlers(cn));
    l.add(loadEventHandlers(cn));
    l.add(loadErrorHandlers(cn));
    l.add(loadExitHandlers(cn));
    l.add(loadLowMemoryHandlers(cn));
    l.add(
        new MethodInsnNode(
            Opcodes.INVOKESTATIC,
            Constants.BTRACERTACCESSL_INTERNAL,
            "forClass",
            BTRACERT_FOR_CLASS_DESC,
            false));
    l.add(new FieldInsnNode(Opcodes.PUTSTATIC, cn.name, rtField.name, rtField.desc));

    l.add(getRuntimeImpl(cn));
    addRuntimeCheck(cn, clinit, l, true);
    l.add(addJfrEvents(cn));

    clinit.instructions.insert(l);

    startRuntime(cn, clinit);
  }

  private InsnList loadTimerHandlers(ClassNode cn) {
    InsnList il = new InsnList();
    int cnt = 0;
    for (MethodNode mn : (List<MethodNode>) cn.methods) {
      if (mn.visibleAnnotations != null) {
        AnnotationNode an = (AnnotationNode) mn.visibleAnnotations.get(0);
        if (an.desc.equals(Constants.ONTIMER_DESC)) {
          Iterator<?> anValueIterator = an.values != null ? an.values.iterator() : null;
          if (anValueIterator != null) {
            long period = -1;
            String property = null;

            while (anValueIterator.hasNext()) {
              String key = (String) anValueIterator.next();
              Object value = anValueIterator.next();

              if (value != null) {
                switch (key) {
                  case "value":
                    {
                      period = (Long) value;
                      break;
                    }
                  case "from":
                    {
                      property = (String) value;
                      break;
                    }
                }
              }
            }
            il.add(new InsnNode(Opcodes.DUP));
            il.add(new LdcInsnNode(cnt++));
            il.add(new TypeInsnNode(Opcodes.NEW, TIMERHANDLER_INTERNAL));
            il.add(new InsnNode(Opcodes.DUP));
            il.add(new LdcInsnNode(mn.name));
            il.add(new LdcInsnNode(period));
            il.add(
                property != null ? new LdcInsnNode(property) : new InsnNode(Opcodes.ACONST_NULL));
            il.add(
                new MethodInsnNode(
                    Opcodes.INVOKESPECIAL,
                    TIMERHANDLER_INTERNAL,
                    "<init>",
                    "(Ljava/lang/String;JLjava/lang/String;)V",
                    false));
            il.add(new InsnNode(Opcodes.AASTORE));
          }
        }
      }
    }
    if (cnt > 0) {
      InsnList newArray = new InsnList();
      newArray.add(new LdcInsnNode(cnt));
      newArray.add(new TypeInsnNode(Opcodes.ANEWARRAY, TIMERHANDLER_INTERNAL));
      il.insert(newArray);
    } else {
      il.insert(new InsnNode(Opcodes.ACONST_NULL));
    }

    return il;
  }

  private InsnList loadEventHandlers(ClassNode cn) {
    InsnList il = new InsnList();
    int cnt = 0;
    for (MethodNode mn : (List<MethodNode>) cn.methods) {
      if (mn.visibleAnnotations != null) {
        AnnotationNode an = (AnnotationNode) mn.visibleAnnotations.get(0);
        if (an.desc.equals(Constants.ONEVENT_DESC)) {
          il.add(new InsnNode(Opcodes.DUP));
          il.add(new LdcInsnNode(cnt++));
          il.add(new TypeInsnNode(Opcodes.NEW, EVENTHANDLER_INTERNAL));
          il.add(new InsnNode(Opcodes.DUP));
          il.add(new LdcInsnNode(mn.name));
          il.add(
              an.values != null
                  ? new LdcInsnNode(an.values.get(1))
                  : new InsnNode(Opcodes.ACONST_NULL));
          il.add(
              new MethodInsnNode(
                  Opcodes.INVOKESPECIAL,
                  EVENTHANDLER_INTERNAL,
                  "<init>",
                  "(Ljava/lang/String;Ljava/lang/String;)V",
                  false));
          il.add(new InsnNode(Opcodes.AASTORE));
        }
      }
    }
    if (cnt > 0) {
      InsnList newArray = new InsnList();
      newArray.add(new LdcInsnNode(cnt));
      newArray.add(new TypeInsnNode(Opcodes.ANEWARRAY, EVENTHANDLER_INTERNAL));
      il.insert(newArray);
    } else {
      il.insert(new InsnNode(Opcodes.ACONST_NULL));
    }

    return il;
  }

  private InsnList loadErrorHandlers(ClassNode cn) {
    InsnList il = new InsnList();
    int cnt = 0;
    for (MethodNode mn : (List<MethodNode>) cn.methods) {
      if (mn.visibleAnnotations != null) {
        AnnotationNode an = (AnnotationNode) mn.visibleAnnotations.get(0);
        if (an.desc.equals(Constants.ONERROR_DESC)) {
          il.add(new InsnNode(Opcodes.DUP));
          il.add(new LdcInsnNode(cnt++));
          il.add(new TypeInsnNode(Opcodes.NEW, ERRORHANDLER_INTERNAL));
          il.add(new InsnNode(Opcodes.DUP));
          il.add(new LdcInsnNode(mn.name));
          il.add(
              new MethodInsnNode(
                  Opcodes.INVOKESPECIAL,
                  ERRORHANDLER_INTERNAL,
                  "<init>",
                  "(Ljava/lang/String;)V",
                  false));
          il.add(new InsnNode(Opcodes.AASTORE));
        }
      }
    }
    if (cnt > 0) {
      InsnList newArray = new InsnList();
      newArray.add(new LdcInsnNode(cnt));
      newArray.add(new TypeInsnNode(Opcodes.ANEWARRAY, ERRORHANDLER_INTERNAL));
      il.insert(newArray);
    } else {
      il.insert(new InsnNode(Opcodes.ACONST_NULL));
    }

    return il;
  }

  private InsnList loadExitHandlers(ClassNode cn) {
    InsnList il = new InsnList();
    int cnt = 0;
    for (MethodNode mn : (List<MethodNode>) cn.methods) {
      if (mn.visibleAnnotations != null) {
        AnnotationNode an = (AnnotationNode) mn.visibleAnnotations.get(0);
        if (an.desc.equals(Constants.ONEXIT_DESC)) {
          il.add(new InsnNode(Opcodes.DUP));
          il.add(new LdcInsnNode(cnt++));
          il.add(new TypeInsnNode(Opcodes.NEW, EXITHANDLER_INTERNAL));
          il.add(new InsnNode(Opcodes.DUP));
          il.add(new LdcInsnNode(mn.name));
          il.add(
              new MethodInsnNode(
                  Opcodes.INVOKESPECIAL,
                  EXITHANDLER_INTERNAL,
                  "<init>",
                  "(Ljava/lang/String;)V",
                  false));
          il.add(new InsnNode(Opcodes.AASTORE));
        }
      }
    }
    if (cnt > 0) {
      InsnList newArray = new InsnList();
      newArray.add(new LdcInsnNode(cnt));
      newArray.add(new TypeInsnNode(Opcodes.ANEWARRAY, EXITHANDLER_INTERNAL));
      il.insert(newArray);
    } else {
      il.insert(new InsnNode(Opcodes.ACONST_NULL));
    }

    return il;
  }

  private InsnList loadLowMemoryHandlers(ClassNode cn) {
    InsnList il = new InsnList();
    int cnt = 0;
    for (MethodNode mn : (List<MethodNode>) cn.methods) {
      if (mn.visibleAnnotations != null) {
        AnnotationNode an = (AnnotationNode) mn.visibleAnnotations.get(0);
        if (an.desc.equals(Constants.ONLOWMEMORY_DESC)) {
          String pool = "";
          long threshold = Long.MAX_VALUE;
          String thresholdProp = null;

          for (int i = 0; i < an.values.size(); i += 2) {
            String key = (String) an.values.get(i);
            Object val = an.values.get(i + 1);
            switch (key) {
              case "pool":
                {
                  pool = (String) val;
                  break;
                }
              case "threshold":
                {
                  threshold = (long) val;
                  break;
                }
              case "thresholdFrom":
                {
                  thresholdProp = (String) val;
                  break;
                }
            }
          }
          il.add(new InsnNode(Opcodes.DUP));
          il.add(new LdcInsnNode(cnt++));
          il.add(new TypeInsnNode(Opcodes.NEW, LOWMEMORYHANDLER_INTERNAL));
          il.add(new InsnNode(Opcodes.DUP));
          il.add(new LdcInsnNode(mn.name));
          il.add(new LdcInsnNode(pool));
          il.add(new LdcInsnNode(threshold));
          il.add(new LdcInsnNode(thresholdProp));
          il.add(
              new MethodInsnNode(
                  Opcodes.INVOKESPECIAL,
                  LOWMEMORYHANDLER_INTERNAL,
                  "<init>",
                  "(Ljava/lang/String;Ljava/lang/String;JLjava/lang/String;)V",
                  false));
          il.add(new InsnNode(Opcodes.AASTORE));
        }
      }
    }
    if (cnt > 0) {
      InsnList newArray = new InsnList();
      newArray.add(new LdcInsnNode(cnt));
      newArray.add(new TypeInsnNode(Opcodes.ANEWARRAY, EXITHANDLER_INTERNAL));
      il.insert(newArray);
    } else {
      il.insert(new InsnNode(Opcodes.ACONST_NULL));
    }

    return il;
  }

  @SuppressWarnings("unchecked")
  private InsnList addJfrEvents(ClassNode cn) {
    InsnList il = new InsnList();

    for (MethodNode mn : getMethods(cn)) {
      AnnotationNode annotation = getAnnotation(mn, JFRPERIODIC_TYPE);
      if (annotation != null) {
        il.add(getRuntimeImpl(cn));
        il.add(new LdcInsnNode(Type.getArgumentTypes(mn.desc)[0].getInternalName().replace('/', '.')));
        il.add(new LdcInsnNode(cn.name.replace('/', '.')));
        il.add(new LdcInsnNode(mn.name));
        il.add(new MethodInsnNode(Opcodes.INVOKEINTERFACE, Constants.BTRACERTIMPL_INTERNAL, "addJfrPeriodicEvent", "(Ljava/lang/String;Ljava/lang/String;Ljava/lang/String;)V"));
        Type eventType = Type.getArgumentTypes(mn.desc)[0];
        mn.desc = "(Ljava/lang/Object;)V";
        InsnList chkCastList = new InsnList();
        chkCastList.add(new VarInsnNode(Opcodes.ALOAD, 0));
        chkCastList.add(new TypeInsnNode(Opcodes.CHECKCAST, eventType.getDescriptor()));
        chkCastList.add(new VarInsnNode(Opcodes.ALOAD, 0));
        mn.instructions.insert(chkCastList);
      }
      annotation = getAnnotation(mn, JFRBLOCK_TYPE);
      if (annotation != null && annotation.values != null && !annotation.values.isEmpty()) {
        for (Type eventClass :  (List<Type>)annotation.values.get(1)) {
          il.add(getRuntimeImpl(cn));
          il.add(new LdcInsnNode(eventClass.getInternalName().replace('/', '.')));
          il.add(new MethodInsnNode(Opcodes.INVOKEINTERFACE, Constants.BTRACERTIMPL_INTERNAL, "addJfrEvent", "(Ljava/lang/String;)V"));
        }
      }
    }
    return il;
  }

  private void startRuntime(ClassNode cNode, MethodNode clinit1) {
    for (AbstractInsnNode n = clinit1.instructions.getFirst(); n != null; n = n.getNext()) {
      if (n.getOpcode() == Opcodes.RETURN) {
        AbstractInsnNode prev = n.getPrevious();
        if (prev != null && prev.getType() == AbstractInsnNode.METHOD_INSN) {
          MethodInsnNode min = (MethodInsnNode) prev;
          if (min.name.equals("leave")) {
            // don't start the runtime if we are bailing out (BTraceRuntime.leave())
            continue;
          }
        }
        InsnList il = new InsnList();
        il.add(getRuntimeImpl(cNode));
        il.add(
            new MethodInsnNode(
                Opcodes.INVOKEVIRTUAL, Constants.BTRACERTBASE_INTERNAL, "start", "()V", false));
        clinit1.instructions.insertBefore(n, il);
      }
    }
  }

  private FieldInsnNode getRuntimeImpl(ClassNode cn) {
    return new FieldInsnNode(Opcodes.GETSTATIC, cn.name, rtField.name, rtField.desc);
  }

  private InsnList getRuntimeExit(ClassNode cn) {
    InsnList il = new InsnList();
    il.add(getRuntimeImpl(cn));
    il.add(
        new MethodInsnNode(
            Opcodes.INVOKEVIRTUAL, Constants.BTRACERTBASE_INTERNAL, "leave", "()V", false));
    return il;
  }

  private void addRuntimeNode(ClassNode cn) {
    rtField =
        new FieldNode(
            Opcodes.ASM7,
            (Opcodes.ACC_PUBLIC | Opcodes.ACC_STATIC),
            "runtime",
            Type.getDescriptor(BTraceRuntimeImplBase.class),
            null,
            null);
    cn.fields.add(0, rtField);
  }

  private void addBTraceErrorHandler(ClassNode cn, MethodNode mn) {
    if (!mn.name.equals("<clinit>") && isUnannotated(mn)) return;

    EnumSet<MethodClassifier> clsf = getClassifiers(mn);
    if (!clsf.isEmpty()) {
      LabelNode from = new LabelNode();
      LabelNode to = new LabelNode();
      InsnList l = mn.instructions;
      l.insert(from);
      l.add(to);
      // add proper stackframe map node
      l.add(throwableHandlerFrame(mn));

      l.add(getRuntimeImpl(cn));
      l.add(new InsnNode(Opcodes.DUP_X1));
      l.add(new InsnNode(Opcodes.SWAP));
      l.add(
              new MethodInsnNode(
                      Opcodes.INVOKEVIRTUAL,
                      Constants.BTRACERTBASE_INTERNAL,
                      "handleException",
                      BTRACERT_HANDLE_EXCEPTION_DESC,
                      false));
      l.add(getReturnSequence(cn, mn, true));

      mn.tryCatchBlocks.add(new TryCatchBlockNode(from, to, to, Constants.THROWABLE_INTERNAL));
    }
  }

  private FrameNode throwableHandlerFrame(MethodNode mn) {
    List<Object> locals = new ArrayList<>();
    for (Type argType : Type.getArgumentTypes(mn.desc)) {
      if (TypeUtils.isPrimitive(argType)) {
        switch (argType.getSort()) {
          case Type.INT:
          case Type.BOOLEAN:
          case Type.BYTE:
          case Type.CHAR: {
            locals.add(Opcodes.INTEGER);
            break;
          }
          case Type.FLOAT: {
            locals.add(Opcodes.FLOAT);
            break;
          }
          case Type.DOUBLE: {
            locals.add(Opcodes.DOUBLE);
            break;
          }
          case Type.LONG: {
            locals.add(Opcodes.LONG);
            break;
          }
        }
      } else {
        locals.add(argType.getInternalName());
      }
    }
    return new FrameNode(Opcodes.F_FULL, locals.size(), locals.toArray(new Object[0]), 1, new Object[] {Constants.THROWABLE_INTERNAL});
  }

  private void addBTraceRuntimeEnter(ClassNode cn, MethodNode mn) {
    // no runtime check for <clinit>
    if (mn.name.equals("<clinit>")) return;

    EnumSet<MethodClassifier> clsf = getClassifiers(mn);
    if (clsf.contains(MethodClassifier.RT_AWARE)) {
      InsnList entryCheck = new InsnList();
      entryCheck.add(getRuntimeImpl(cn));
      if (clsf.contains(MethodClassifier.GUARDED)) {
        addRuntimeCheck(cn, mn, entryCheck, false);
      }
      mn.instructions.insert(entryCheck);
    }
  }

  private void addRuntimeCheck(ClassNode cn, MethodNode mn, InsnList entryCheck, boolean b) {
    LabelNode start = new LabelNode();
    entryCheck.add(
        new MethodInsnNode(
            Opcodes.INVOKESTATIC,
            Constants.BTRACERTACCESSL_INTERNAL,
            "enter",
            BTRACERT_ENTER_DESC,
            false));
    entryCheck.add(new JumpInsnNode(Opcodes.IFNE, start));
    entryCheck.add(getReturnSequence(cn, mn, b));
    entryCheck.add(start);
    entryCheck.add(new FrameNode(Opcodes.F_SAME, 0, null, 0, null));
  }

  private void addBTraceRuntimeExit(ClassNode cn, InsnNode n, InsnList l) {
    l.insertBefore(n, getRuntimeExit(cn));
  }

  private List<MethodNode> getMethods(ClassNode cn) {
    return cn.methods;
  }

  private List<FieldNode> getFields(ClassNode cn) {
    return cn.fields;
  }

  private List<AnnotationNode> getAnnotations(MethodNode mn) {
    return mn.visibleAnnotations != null
        ? mn.visibleAnnotations
        : Collections.<AnnotationNode>emptyList();
  }

  private EnumSet<MethodClassifier> getClassifiers(MethodNode mn) {
    // thread safe; check-modification will be done in single thread only for each instance of Preprocessor
    EnumSet<MethodClassifier> classifiers = classifierMap.get(mn);
    if (classifiers != null) {
      return classifiers;
    }
    // <clinit> will always be guarded by BTrace error handler
    if (mn.name.equals("<clinit>")) {
      return EnumSet.of(MethodClassifier.RT_AWARE);
    }

    // JFR event handlers will alwyas be guarded by BTrace error handler
    if (jfrHandlerNames.contains(mn.name)) {
      return EnumSet.of(MethodClassifier.RT_AWARE, MethodClassifier.GUARDED);
    }

    List<AnnotationNode> annots = getAnnotations(mn);
    classifiers = EnumSet.noneOf(MethodClassifier.class);
    if (!annots.isEmpty()) {
      for (AnnotationNode an : annots) {
        if (RT_AWARE_ANNOTS.contains(an.desc)) {
          classifiers.add(MethodClassifier.RT_AWARE);
        }
        if (GUARDED_ANNOTS.contains(an.desc)) {
          classifiers.add(MethodClassifier.GUARDED);
        }
      }
    }
    return classifiers;
  }

  private FieldInsnNode findNodeInitialization(FieldNode fn) {
    for (AbstractInsnNode n = clinit.instructions.getFirst(); n != null; n = n.getNext()) {
      if (n.getType() == AbstractInsnNode.FIELD_INSN) {
        FieldInsnNode fldInsnNode = (FieldInsnNode) n;
        if (fldInsnNode.getOpcode() == Opcodes.PUTSTATIC && fldInsnNode.name.equals(fn.name)) {
          return fldInsnNode;
        }
      }
    }
    return null;
  }

  private MethodInsnNode findBTraceRuntimeStart() {
    for (AbstractInsnNode n = clinit.instructions.getFirst(); n != null; n = n.getNext()) {
      if (n.getType() == AbstractInsnNode.METHOD_INSN) {
        MethodInsnNode min = (MethodInsnNode) n;
        if (min.getOpcode() == Opcodes.INVOKEVIRTUAL
            && min.owner.equals(Constants.BTRACERTBASE_INTERNAL)
            && min.name.equals("start")) {
          return min;
        }
      }
    }
    return null;
  }

  private AbstractInsnNode updateTLSUsage(FieldInsnNode fin, InsnList l) {
    String unboxedDesc = fin.desc;
    int opcode = fin.getOpcode();
    // retrieve the TLS field
    fin.setOpcode(Opcodes.GETSTATIC);
    // change the desc from the contained type to TLS type
    fin.desc = Constants.THREAD_LOCAL_DESC;

    String boxedDesc = boxDesc(unboxedDesc);

    if (opcode == Opcodes.GETSTATIC) {
      InsnList toInsert = new InsnList();
      MethodInsnNode getNode =
          new MethodInsnNode(
              Opcodes.INVOKEVIRTUAL, Constants.THREAD_LOCAL_INTERNAL, "get", TLS_GET_DESC, false);
      toInsert.add(getNode);
      String boxedInternal = boxedDesc.substring(1, boxedDesc.length() - 1);
      toInsert.add(new TypeInsnNode(Opcodes.CHECKCAST, boxedInternal));
      if (!boxedDesc.equals(unboxedDesc)) {
        // must unbox
        MethodInsnNode unboxNode = unboxNode(boxedDesc, boxedInternal, unboxedDesc);
        if (unboxNode != null) {
          toInsert.add(unboxNode);
        }
      }
      l.insert(fin, toInsert);
    } else if (opcode == Opcodes.PUTSTATIC) {
      MethodInsnNode boxNode = null;
      if (!boxedDesc.equals(unboxedDesc)) {
        // must box
        boxNode = boxNode(unboxedDesc, boxedDesc);
        l.insert(fin.getPrevious(), boxNode);
      }
      MethodInsnNode setNode =
          new MethodInsnNode(
              Opcodes.INVOKEVIRTUAL, Constants.THREAD_LOCAL_INTERNAL, "set", TLS_SET_DESC, false);
      l.insert(fin, setNode);
      /* The stack is
         -> ThreadLocal instance
         -> value
         ...

         and we need
         -> value
         -> ThreadLocal instance
         ...

        Therefore we need to swap the topmost 2 elements
      */
      l.insertBefore(setNode, new InsnNode(Opcodes.SWAP));
    }
    return fin;
  }

  private AbstractInsnNode updateExportUsage(ClassNode cn, FieldInsnNode fin, InsnList l) {
    String prefix = null;
    boolean isPut = false;
    // all the perf related methods start either with 'getPerf' or 'putPerf'
    // the second part of the method name is extracted from the field type
    if (fin.getOpcode() == Opcodes.GETSTATIC) {
      prefix = "getPerf";
    } else {
      isPut = true;
      prefix = "putPerf";
    }
    String methodName = null;
    Type tType = null;

    Type t = Type.getType(fin.desc);
    switch (t.getSort()) {
      case Type.INT:
      case Type.SHORT:
      case Type.BYTE:
      case Type.CHAR:
      case Type.BOOLEAN:
        {
          methodName = prefix + "Int";
          tType = Type.INT_TYPE;
          break;
        }
      case Type.LONG:
        {
          methodName = prefix + "Long";
          tType = Type.LONG_TYPE;
          break;
        }
      case Type.FLOAT:
        {
          methodName = prefix + "Float";
          tType = Type.FLOAT_TYPE;
          break;
        }
      case Type.DOUBLE:
        {
          methodName = prefix + "Double";
          tType = Type.DOUBLE_TYPE;
          break;
        }
      case Type.OBJECT:
        {
          if (t.equals(Constants.STRING_TYPE)) {
            methodName = prefix + "String";
            tType = Constants.STRING_TYPE;
          }
          break;
        }
    }
    if (methodName == null) {
      // if the perf counter is not accessible
      // just put null on the stack for GETSTATIC
      // and remove the topmost item from the stack for PUTSTATIC
      l.insert(fin, isPut ? new InsnNode(Opcodes.POP) : new InsnNode(Opcodes.ACONST_NULL));
    } else {
      InsnList toInsert = new InsnList();
      toInsert.add(getRuntimeImpl(cn));
      if (isPut) {
        // if the 'value' is on stack swap it with the rt instance to have the stack in required
        // order
        if (tType.getSize() == 1) {
          toInsert.add(new InsnNode(Opcodes.SWAP));
        } else {
          toInsert.add(new InsnNode(Opcodes.DUP_X2));
          toInsert.add(new InsnNode(Opcodes.POP));
        }
      }
      toInsert.add(new LdcInsnNode(perfCounterName(cn, fin.name)));
      toInsert.add(
          new MethodInsnNode(
              Opcodes.INVOKEVIRTUAL,
              Constants.BTRACERTBASE_INTERNAL,
              methodName,
              isPut
                  ? Type.getMethodDescriptor(Type.VOID_TYPE, tType, Constants.STRING_TYPE)
                  : Type.getMethodDescriptor(tType, Constants.STRING_TYPE),
              false));
      l.insert(fin, toInsert);
    }
    AbstractInsnNode ret = fin.getNext();
    l.remove(fin);
    return ret;
  }

  private AbstractInsnNode updateInjectedUsage(
      ClassNode cn, FieldInsnNode fin, InsnList l, LocalVarGenerator lvg) {
    if (serviceLocals.containsKey(fin.name)) {
      VarInsnNode load =
          new VarInsnNode(
              Type.getType(fin.desc).getOpcode(Opcodes.ILOAD), serviceLocals.get(fin.name));
      l.insert(fin, load);
      l.remove(fin);
      return load;
    }

    InsnList toInsert = new InsnList();
    AnnotationNode an = injectedFlds.get(fin.name);
    Type implType = Type.getType(fin.desc);
    String svcType = "SIMPLE";
    String fctryMethod = null;
    if (an.values != null) {
      Iterator<Object> iter = an.values.iterator();
      while (iter.hasNext()) {
        String name = (String) iter.next();
        Object val = iter.next();
        switch (name) {
          case "value":
            svcType = ((String[]) val)[1];
            break;
          case "factoryMethod":
            fctryMethod = (String) val;
            break;
        }
      }
    }
    int varIdx = lvg.newVar(implType);
    if (svcType.equals("SIMPLE")) {
      if (fctryMethod == null || fctryMethod.isEmpty()) {
        toInsert.add(new TypeInsnNode(Opcodes.NEW, implType.getInternalName()));
        toInsert.add(new InsnNode(Opcodes.DUP));
        toInsert.add(new InsnNode(Opcodes.DUP));
        toInsert.add(
            new MethodInsnNode(
                Opcodes.INVOKESPECIAL, implType.getInternalName(), "<init>", "()V", false));
      } else {
        toInsert.add(
            new MethodInsnNode(
                Opcodes.INVOKESTATIC,
                implType.getInternalName(),
                fctryMethod,
                Type.getMethodDescriptor(implType),
                false));
        toInsert.add(new InsnNode(Opcodes.DUP));
      }
    } else { // RuntimeService here
      if (fctryMethod == null || fctryMethod.isEmpty()) {
        toInsert.add(new TypeInsnNode(Opcodes.NEW, implType.getInternalName()));
        toInsert.add(new InsnNode(Opcodes.DUP));
        toInsert.add(new InsnNode(Opcodes.DUP));
        toInsert.add(getRuntimeImpl(cn));
        toInsert.add(
            new MethodInsnNode(
                Opcodes.INVOKESPECIAL,
                implType.getInternalName(),
                "<init>",
                RT_SERVICE_CTR_DESC,
                false));
      } else {
        toInsert.add(getRuntimeImpl(cn));
        toInsert.add(
            new MethodInsnNode(
                Opcodes.INVOKESTATIC,
                implType.getInternalName(),
                fctryMethod,
                Type.getMethodDescriptor(implType, RT_CTX_TYPE),
                false));
        toInsert.add(new InsnNode(Opcodes.DUP));
      }
    }
    toInsert.add(new VarInsnNode(Opcodes.ASTORE, varIdx));
    l.insert(fin, toInsert);
    AbstractInsnNode next = fin.getNext();
    l.remove(fin);
    serviceLocals.put(fin.name, varIdx);
    return next;
  }

  private AbstractInsnNode unfoldServiceInstantiation(
      ClassNode cn, MethodInsnNode min, InsnList l) {
    if (min.owner.equals(SERVICE_INTERNAL)) {
      AbstractInsnNode next = min.getNext();
      switch (min.name) {
        case "simple":
          {
            Type[] args = Type.getArgumentTypes(min.desc);
            if (args.length == 1) {
              AbstractInsnNode ldcType = min.getPrevious();
              if (ldcType.getType() == AbstractInsnNode.LDC_INSN) {
                // remove the original sequence
                l.remove(min);
                l.remove(ldcType);
                if (next.getOpcode() == Opcodes.CHECKCAST) {
                  next = next.getNext();
                  l.remove(next.getPrevious());
                }
                // ---

                String sType = ((Type) ((LdcInsnNode) ldcType).cst).getInternalName();
                InsnList toInsert = new InsnList();
                toInsert.add(new TypeInsnNode(Opcodes.NEW, sType));
                toInsert.add(new InsnNode(Opcodes.DUP));
                toInsert.add(
                    new MethodInsnNode(Opcodes.INVOKESPECIAL, sType, "<init>", "()V", false));
                l.insertBefore(next, toInsert);
              }
            } else if (args.length == 2) {
              AbstractInsnNode ldcType = min.getPrevious();
              AbstractInsnNode ldcFMethod = ldcType.getPrevious();
              if (ldcType.getType() == AbstractInsnNode.LDC_INSN
                  && ldcFMethod.getType() == AbstractInsnNode.LDC_INSN) {
                // remove the original sequence
                l.remove(min);
                l.remove(ldcType);
                l.remove(ldcFMethod);
                if (next.getOpcode() == Opcodes.CHECKCAST) {
                  next = next.getNext();
                  l.remove(next.getPrevious());
                }
                // ---

                String sType = ((Type) ((LdcInsnNode) ldcType).cst).getInternalName();
                String fMethod = (String) ((LdcInsnNode) ldcFMethod).cst;

                InsnList toInsert = new InsnList();
                toInsert.add(new TypeInsnNode(Opcodes.NEW, sType));
                toInsert.add(new InsnNode(Opcodes.DUP));
                toInsert.add(new LdcInsnNode(fMethod));
                toInsert.add(
                    new MethodInsnNode(
                        Opcodes.INVOKESPECIAL, sType, "<init>", SERVICE_CTR_DESC, false));
                l.insertBefore(next, toInsert);
              }
            }
            break;
          }
        case "runtime":
          {
            Type[] args = Type.getArgumentTypes(min.desc);
            if (args.length == 1) {
              AbstractInsnNode ldcType = min.getPrevious();
              if (ldcType.getType() == AbstractInsnNode.LDC_INSN) {
                // remove the original sequence
                l.remove(min);
                l.remove(ldcType);
                if (next.getOpcode() == Opcodes.CHECKCAST) {
                  next = next.getNext();
                  l.remove(next.getPrevious());
                }
                // ---

                String sType = ((Type) ((LdcInsnNode) ldcType).cst).getInternalName();
                InsnList toInsert = new InsnList();
                toInsert.add(new TypeInsnNode(Opcodes.NEW, sType));
                toInsert.add(new InsnNode(Opcodes.DUP));
                toInsert.add(getRuntimeImpl(cn));
                toInsert.add(
                    new MethodInsnNode(
                        Opcodes.INVOKESPECIAL, sType, "<init>", RT_SERVICE_CTR_DESC, false));
                l.insertBefore(next, toInsert);
              }
            }
            break;
          }
      }
      return next;
    }
    return min;
  }

  private InsnList getReturnSequence(ClassNode cn, MethodNode mn, boolean addRuntimeExit) {
    InsnList l = new InsnList();
    Type retType = Type.getReturnType(mn.desc);
    if (!retType.equals(Type.VOID_TYPE)) {
      int retIndex = -1;
      if (mn.visibleParameterAnnotations != null) {
        int offset = 0;
        Type[] params = Type.getArgumentTypes(mn.desc);
        for (int i = 0; i < mn.visibleParameterAnnotations.length; i++) {
          if (mn.visibleParameterAnnotations[i] != null) {
            for (AnnotationNode an : (List<AnnotationNode>) mn.visibleParameterAnnotations[i]) {
              if (an.desc.equals(Type.getDescriptor(Return.class))) {
                retIndex = offset;
              }
            }
          }
          offset += params[i].getSize();
        }
      }
      if (retIndex > -1) {
        l.add(new VarInsnNode(retType.getOpcode(Opcodes.ILOAD), retIndex));
      } else {
        switch (retType.getSort()) {
          case Type.INT:
          case Type.SHORT:
          case Type.BYTE:
          case Type.CHAR:
          case Type.BOOLEAN:
            {
              l.add(new InsnNode(Opcodes.ICONST_0));
              break;
            }
          case Type.LONG:
            {
              l.add(new InsnNode(Opcodes.LCONST_0));
              break;
            }
          case Type.FLOAT:
            {
              l.add(new InsnNode(Opcodes.FCONST_0));
              break;
            }
          case Type.DOUBLE:
            {
              l.add(new InsnNode(Opcodes.DCONST_0));
              break;
            }
          case Type.ARRAY:
          case Type.OBJECT:
            {
              l.add(new InsnNode(Opcodes.ACONST_NULL));
              break;
            }
        }
      }
    }
    if (addRuntimeExit) {
      l.add(getRuntimeExit(cn));
    }
    l.add(new InsnNode(retType.getOpcode(Opcodes.IRETURN)));
    return l;
  }

  private String perfCounterName(ClassNode cn, String fieldName) {
    return BTRACE_COUNTER_PREFIX + Type.getObjectType(cn.name).getInternalName() + "." + fieldName;
  }

  private String boxDesc(String desc) {
    String boxed_desc = BOX_TYPE_MAP.get(desc);
    return boxed_desc != null ? boxed_desc : desc;
  }

  private MethodInsnNode boxNode(String unboxedDesc) {
    String boxedDesc = boxDesc(unboxedDesc);
    if (boxedDesc != null) {
      return boxNode(unboxedDesc, boxedDesc);
    }
    return null;
  }

  private MethodInsnNode boxNode(String unboxedDesc, String boxedDesc) {
    return new MethodInsnNode(
        Opcodes.INVOKESTATIC,
        boxedDesc.substring(1, boxedDesc.length() - 1),
        "valueOf",
        "(" + unboxedDesc + ")" + boxedDesc,
        false);
  }

  /**
   * Add the instruction sequence to print the message using {@linkplain DebugSupport}
   *
   * @param msg message
   * @return the instruction list
   */
  private InsnList debugPrint(String msg) {
    InsnList list = new InsnList();
    list.add(msg != null ? new LdcInsnNode(msg) : new InsnNode(Opcodes.ACONST_NULL));
    list.add(
        new MethodInsnNode(
            Opcodes.INVOKESTATIC,
            "org/openjdk/btrace/core/DebugSupport",
            "info",
            "(Ljava/lang/String;)V"));
    return list;
  }

  private MethodInsnNode unboxNode(String boxedDesc, String boxedInternal, String unboxedDesc) {
    String mName = null;
    switch (boxedDesc) {
      case Constants.INTEGER_BOXED_DESC:
        {
          mName = "intValue";
          break;
        }
      case Constants.SHORT_BOXED_DESC:
        {
          mName = "shortValue";
          break;
        }
      case Constants.LONG_BOXED_DESC:
        {
          mName = "longValue";
          break;
        }
      case Constants.FLOAT_BOXED_DESC:
        {
          mName = "floatValue";
          break;
        }
      case Constants.DOUBLE_BOXED_DESC:
        {
          mName = "doubleValue";
          break;
        }
      case Constants.BOOLEAN_BOXED_DESC:
        {
          mName = "booleanValue";
          break;
        }
      case Constants.CHARACTER_BOXED_DESC:
        {
          mName = "charValue";
          break;
        }
    }

    if (mName != null) {
      return new MethodInsnNode(
          Opcodes.INVOKEVIRTUAL, boxedInternal, mName, "()" + unboxedDesc, false);
    }
    return null;
  }

  private int getReturnMethodParameter(MethodNode mn) {
    if (mn.visibleParameterAnnotations != null) {
      for (int i = 0; i < mn.visibleParameterAnnotations.length; i++) {
        List paList = mn.visibleParameterAnnotations[i];
        if (paList != null) {
          for (Object anObj : paList) {
            AnnotationNode an = (AnnotationNode) anObj;
            if (an.desc.equals(Constants.RETURN_DESC)) {
              return i;
            }
          }
        }
      }
    }
    return Integer.MIN_VALUE;
  }

  private enum MethodClassifier {
    /**
     * An annotated method that will need access to the current {@linkplain BTraceRuntime} instance.
     */
    RT_AWARE,
    /**
     * An annotated method that will use the result of {@linkplain BTraceRuntime#enter()} to skip
     * the execution if already inside a handler. This implies the method is also {@linkplain
     * MethodClassifier#RT_AWARE}.
     */
    GUARDED
  }

  public interface MethodFilter {
    MethodFilter ALL =
        new MethodFilter() {
          @Override
          public boolean test(String name, String desc) {
            return true;
          }
        };

    boolean test(String name, String desc);
  }

  private static class LocalVarGenerator {
    private int offset = 0;

    LocalVarGenerator(MethodNode mn) {
      Type[] args = Type.getArgumentTypes(mn.desc);
      for (Type t : args) {
        offset += t.getSize();
      }
    }

    static int translateIdx(int idx) {
      if (idx < 0) {
        return -idx - 1;
      }
      return idx;
    }

    int newVar(Type t) {
      int ret = -offset - 1;
      offset += t.getSize();
      return ret;
    }

    int maxVar() {
      return offset;
    }
  }
}<|MERGE_RESOLUTION|>--- conflicted
+++ resolved
@@ -172,10 +172,7 @@
 
   private final Set<String> tlsFldNames = new HashSet<>();
   private final Set<String> exportFldNames = new HashSet<>();
-<<<<<<< HEAD
-=======
   private final Set<String> jfrHandlerNames = new HashSet<>();
->>>>>>> c3ad874c
   private final Map<String, AnnotationNode> eventFlds = new HashMap<>();
   private final Map<String, AnnotationNode> injectedFlds = new HashMap<>();
   private final Map<String, Integer> serviceLocals = new HashMap<>();
@@ -279,12 +276,9 @@
           }
         }
       }
-<<<<<<< HEAD
-=======
       if (handler != null) {
         jfrHandlerNames.add(handler);
       }
->>>>>>> c3ad874c
       eventsInit.add(new TypeInsnNode(Opcodes.NEW, "org/openjdk/btrace/core/jfr/JfrEvent$Template"));
       eventsInit.add(new InsnNode(Opcodes.DUP));
       eventsInit.add(new LdcInsnNode(cn.name.replace('/', '.')));
