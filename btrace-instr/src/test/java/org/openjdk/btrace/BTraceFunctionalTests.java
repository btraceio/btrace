/*
 * Copyright (c) 2013, Oracle and/or its affiliates. All rights reserved.
 * DO NOT ALTER OR REMOVE COPYRIGHT NOTICES OR THIS FILE HEADER.
 *
 * This code is free software; you can redistribute it and/or modify it
 * under the terms of the GNU General Public License version 2 only, as
 * published by the Free Software Foundation.  Oracle designates this
 * particular file as subject to the "Classpath" exception as provided
 * by Oracle in the LICENSE file that accompanied this code.
 *
 * This code is distributed in the hope that it will be useful, but WITHOUT
 * ANY WARRANTY; without even the implied warranty of MERCHANTABILITY or
 * FITNESS FOR A PARTICULAR PURPOSE.  See the GNU General Public License
 * version 2 for more details (a copy is included in the LICENSE file that
 * accompanied this code).
 *
 * You should have received a copy of the GNU General Public License version
 * 2 along with this work; if not, write to the Free Software Foundation,
 * Inc., 51 Franklin St, Fifth Floor, Boston, MA 02110-1301 USA.
 *
 * Please contact Oracle, 500 Oracle Parkway, Redwood Shores, CA 94065 USA
 * or visit www.oracle.com if you need additional information or have any
 * questions.
 */

package org.openjdk.btrace;

import java.io.IOException;
import java.nio.file.Files;
import java.nio.file.Paths;

import jdk.jfr.EventType;
import jdk.jfr.Recording;
import jdk.jfr.consumer.RecordedEvent;
import jdk.jfr.consumer.RecordingFile;
import org.junit.Assert;
import org.junit.Before;
import org.junit.BeforeClass;
import org.junit.Test;

import static org.junit.Assert.assertFalse;
import static org.junit.Assert.assertNotNull;
import static org.junit.Assert.assertTrue;
import static org.junit.Assert.fail;

/**
 * A set of end-to-end functional tests.
 *
 * <p>The test simulates a user submitting a BTrace script to the target application and asserts
 * that no exceptions are thrown, JVM keeps on running and BTrace generates the anticipated output.
 *
 * @author Jaroslav Bachorik
 */
public class BTraceFunctionalTests extends RuntimeTest {
  @BeforeClass
  public static void classSetup() throws Exception {
    setup();
  }

  @Before
  @Override
  public void reset() {
    super.reset();
  }

  @Test
  public void testOSMBean() throws Exception {
    isUnsafe = true;
    test(
        "resources.Main",
        "btrace/OSMBeanTest.java",
        2,
        new ResultValidator() {
          @Override
          public void validate(String stdout, String stderr, int retcode, String jfrFile) {
            assertFalse("Script should not have failed", stdout.contains("FAILED"));
            assertTrue("Non-empty stderr", stderr.isEmpty());
          }
        });
  }

  @Test
  public void testOnProbe() throws Exception {
    if (Files.exists(Paths.get(javaHome, "jre"))) {
      test(
          "resources.Main",
          "btrace/OnProbeTest.java",
          5,
          new ResultValidator() {
            @Override
            public void validate(String stdout, String stderr, int retcode, String jfrFile) {
              assertFalse("Script should not have failed", stdout.contains("FAILED"));
              assertTrue("Non-empty stderr", stderr.isEmpty());
              assertTrue(stdout.contains("[this, noargs]"));
              assertTrue(stdout.contains("[this, args]"));
            }
          });
    } else {
      System.err.println("XML libraries not available. Skipping @OnProbe tests");
    }
  }

  @Test
  public void testOnTimer() throws Exception {
    test(
        "resources.Main",
        "btrace/OnTimerTest.java",
        5,
        new ResultValidator() {
          @Override
          public void validate(String stdout, String stderr, int retcode, String jfrFile) {
            assertFalse("Script should not have failed", stdout.contains("FAILED"));
            assertTrue("Non-empty stderr", stderr.isEmpty());
            assertTrue(stdout.contains("vm version"));
            assertTrue(stdout.contains("vm starttime"));
            assertTrue(stdout.contains("timer"));
          }
        });
  }

  @Test
  public void testOnTimerArg() throws Exception {
    test(
        "resources.Main",
        "btrace/OnTimerArgTest.java",
        new String[] {"timer=500"},
        5,
        new ResultValidator() {
          @Override
          public void validate(String stdout, String stderr, int retcode, String jfrFile) {
            assertFalse("Script should not have failed", stdout.contains("FAILED"));
            assertTrue("Non-empty stderr", stderr.isEmpty());
            assertTrue(stdout.contains("vm version"));
            assertTrue(stdout.contains("vm starttime"));
            assertTrue(stdout.contains("timer"));
          }
        });
  }

  @Test
  public void testOnExit() throws Exception {
    timeout = 1500;
    test(
        "resources.Main",
        "btrace/OnExitTest.java",
        2,
        new ResultValidator() {
          @Override
          public void validate(String stdout, String stderr, int retcode, String jfrFile) {
            assertFalse("Script should not have failed", stdout.contains("FAILED"));
            assertTrue("Non-empty stderr", stderr.isEmpty());
            assertTrue(stdout.contains("onexit"  ));
          }
        });
  }

  @Test
  public void testOnMethod() throws Exception {
    test(
        "resources.Main",
        "btrace/OnMethodTest.java",
        10,
        new ResultValidator() {
          @Override
          public void validate(String stdout, String stderr, int retcode, String jfrFile) {
            assertFalse("Script should not have failed", stdout.contains("FAILED"));
            assertTrue("Non-empty stderr", stderr.isEmpty());
            assertTrue(stdout.contains("[this, noargs]"));
            assertTrue(stdout.contains("[this, args]"));
            assertTrue(stdout.contains("{xxx}"));
            assertTrue(stdout.contains("heap:init"));
          }
        });
  }

  @Test
  public void testOnMethodLevel() throws Exception {
    test(
        "resources.Main",
        "btrace/OnMethodLevelTest.java",
        new String[] {"level=200"},
        5,
        new ResultValidator() {
          @Override
          public void validate(String stdout, String stderr, int retcode, String jfrFile) {
            assertFalse("Script should not have failed", stdout.contains("FAILED"));
            assertTrue("Non-empty stderr", stderr.isEmpty());
            assertTrue(stdout.contains("[this, noargs]"));
            assertTrue(stdout.contains("[this, args]"));
            assertTrue(stdout.contains("{xxx}"));
          }
        });
  }

  @Test
  public void testOnMethodTrackRetransform() throws Exception {
    trackRetransforms = true;
    test(
        "resources.Main",
        "btrace/OnMethodTest.java",
        2,
        new ResultValidator() {
          @Override
          public void validate(String stdout, String stderr, int retcode, String jfrFile) {
            assertFalse("Script should not have failed", stdout.contains("FAILED"));
            assertTrue("Non-empty stderr", stderr.isEmpty());
            assertTrue(stdout.contains("Going to retransform class"));
          }
        });
  }

  @Test
  public void testOnMethodReturn() throws Exception {
    test(
        "resources.Main",
        "btrace/OnMethodReturnTest.java",
        5,
        new ResultValidator() {
          @Override
          public void validate(String stdout, String stderr, int retcode, String jfrFile) {
            assertFalse("Script should not have failed", stdout.contains("FAILED"));
            assertTrue("Non-empty stderr", stderr.isEmpty());
            assertTrue(stdout.contains("[this, anytype(void)]"));
            assertTrue(stdout.contains("[this, void]"));
            assertTrue(stdout.contains("[this, 2]"));
          }
        });
  }

  @Test
  public void testOnMethodSubclass() throws Exception {
    test(
        "resources.Main",
        "btrace/OnMethodSubclassTest.java",
        5,
        new ResultValidator() {
          @Override
          public void validate(String stdout, String stderr, int retcode, String jfrFile) {
            assertFalse("Script should not have failed", stdout.contains("FAILED"));
            assertTrue("Non-empty stderr", stderr.isEmpty());
            assertTrue(stdout.contains("print:class resources.Main"));
          }
        });
  }

  @Test
  public void testProbeArgs() throws Exception {
    isUnsafe = true;
    test(
        "resources.Main",
        "btrace/ProbeArgsTest.java",
        new String[] {"arg1", "arg2=val2"},
        5,
        new ResultValidator() {
          @Override
          public void validate(String stdout, String stderr, int retcode, String jfrFile) {
            assertFalse("Script should not have failed", stdout.contains("FAILED"));
            assertTrue("Non-empty stderr", stderr.isEmpty());
            assertTrue(stdout.contains("arg#=2"));
            assertTrue(stdout.contains("arg1="));
            assertTrue(stdout.contains("arg2=val2"));
            assertFalse(stdout.contains("matching probe"));
          }
        });
  }

  @Test
  public void testPerfCounter() throws Exception {
    test(
        "resources.Main",
        "btrace/PerfCounterTest.java",
        5,
        new ResultValidator() {
          @Override
          public void validate(String stdout, String stderr, int retcode, String jfrFile) {
            assertFalse("Script should not have failed", stdout.contains("FAILED"));
            assertTrue("Non-empty stderr", stderr.isEmpty());
            assertTrue(stdout.contains("matching probe"));
          }
        });
  }

  @Test
  public void testReflection() throws Exception {
    test(
        "resources.Main",
        "btrace/issues/BTRACE400.java",
        5,
        new ResultValidator() {
          @Override
          public void validate(String stdout, String stderr, int retcode, String jfrFile) {
            assertFalse("Script should not have failed", stdout.contains("FAILED"));
            assertTrue("Non-empty stderr", stderr.isEmpty());
            assertTrue(stdout.contains("private java.lang.String resources.Main.id"));
            assertTrue(stdout.contains("class resources.Main"));
          }
        });
  }

  @Test
  public void testJfr() throws Exception {
<<<<<<< HEAD
      debugTestApp = true;
      debugBTrace = true;
      test(
=======
      testWithJfr(
>>>>>>> c3ad874c
      "resources.Main",
      "btrace/JfrTest.java",
      5,
      new ResultValidator() {
          @Override
<<<<<<< HEAD
          public void validate(String stdout, String stderr, int retcode) {
              Assert.assertFalse("Script should not have failed", stdout.contains("FAILED"));
              Assert.assertTrue("Non-empty stderr", stderr.isEmpty());
              Assert.assertTrue(stdout.contains("private java.lang.String resources.Main.id"));
              Assert.assertTrue(stdout.contains("class resources.Main"));
=======
          public void validate(String stdout, String stderr, int retcode, String jfrFile) {
              assertFalse("Script should not have failed", stdout.contains("FAILED"));
              assertTrue("Non-empty stderr", stderr.isEmpty());
              assertNotNull(jfrFile);
              try {
                  RecordingFile f = new RecordingFile(Paths.get(jfrFile));
                  boolean hasPeriodicType = false, hasPeriodicValue = false, hasCustomType = false, hasCustomValue = false;
                  for (EventType et : f.readEventTypes()) {
                      if (et.getName().equals("periodic")) {
                          hasPeriodicType = true;
                      } else if (et.getName().equals("custom")) {
                          hasCustomType = true;
                      }
                      if (hasPeriodicType && hasCustomType) {
                          while (f.hasMoreEvents()) {
                              RecordedEvent e = f.readEvent();
                              if (e.getEventType().getName().equals("periodic")) {
                                  hasPeriodicValue = true;
                              } else if (e.getEventType().getName().equals("custom")) {
                                  hasCustomValue = true;
                              }
                              if (hasPeriodicValue && hasCustomValue) {
                                  return;
                              }
                          }
                          break;
                      }
                  }
                  fail("periodic type ok: " + hasPeriodicType + ", periodic value ok: " + hasPeriodicValue +
                          ", custom type ok: " + hasCustomType + ", custom value ok: " + hasCustomValue);
              } catch (IOException e) {
                  throw new RuntimeException(e);
              }
>>>>>>> c3ad874c
          }
      });
  }
}<|MERGE_RESOLUTION|>--- conflicted
+++ resolved
@@ -299,25 +299,12 @@
 
   @Test
   public void testJfr() throws Exception {
-<<<<<<< HEAD
-      debugTestApp = true;
-      debugBTrace = true;
-      test(
-=======
       testWithJfr(
->>>>>>> c3ad874c
       "resources.Main",
       "btrace/JfrTest.java",
       5,
       new ResultValidator() {
           @Override
-<<<<<<< HEAD
-          public void validate(String stdout, String stderr, int retcode) {
-              Assert.assertFalse("Script should not have failed", stdout.contains("FAILED"));
-              Assert.assertTrue("Non-empty stderr", stderr.isEmpty());
-              Assert.assertTrue(stdout.contains("private java.lang.String resources.Main.id"));
-              Assert.assertTrue(stdout.contains("class resources.Main"));
-=======
           public void validate(String stdout, String stderr, int retcode, String jfrFile) {
               assertFalse("Script should not have failed", stdout.contains("FAILED"));
               assertTrue("Non-empty stderr", stderr.isEmpty());
@@ -351,7 +338,6 @@
               } catch (IOException e) {
                   throw new RuntimeException(e);
               }
->>>>>>> c3ad874c
           }
       });
   }
