btrace [![Build Status](https://travis-ci.org/btraceio/btrace.svg?branch=master)](https://travis-ci.org/btraceio/btrace) [![codecov.io](https://codecov.io/github/btraceio/btrace/coverage.svg?branch=master)](https://codecov.io/github/btraceio/btrace?branch=master) [![Join the chat at https://gitter.im/jbachorik/btrace](https://badges.gitter.im/Join%20Chat.svg)](https://gitter.im/btraceio/btrace?utm_source=badge&utm_medium=badge&utm_campaign=pr-badge&utm_content=badge) [![Project Stats](https://www.openhub.net/p/btrace/widgets/project_thin_badge.gif)](https://www.openhub.net/p/btrace)
======

A safe, dynamic tracing tool for the Java platform

## Version
<<<<<<< HEAD
1.3.4 ([Release Page](https://github.com/btraceio/btrace/releases/latest))
=======
1.3.5 ([Release Page](https://github.com/jbachorik/btrace/releases/latest))
>>>>>>> cddc8e18

## Quick Summary
BTrace is a safe, dynamic tracing tool for the Java platform.

BTrace can be used to dynamically trace a running Java program (similar to DTrace for OpenSolaris applications and OS). BTrace dynamically instruments the classes of the target application to inject tracing code ("bytecode tracing").

## Building BTrace

### Setup
You will need the following applications installed

* [JDK](http://www.oracle.com/technetwork/java/javase/downloads/jdk8-downloads-2133151.html) (preferrably JDK8)
* [Git](http://git-scm.com/downloads)
* [Gradle](http://gradle.org)
* (optionally) [Ant](http://ant.apache.org/bindownload.cgi)
* (optionally) [Maven3](http://maven.apache.org/download.cgi)

### Build

#### Gradle
```sh
cd <btrace>
./gradlew build
./gradlew buildDistributions
```
The binary dist packages can be found in `<btrace>/build/distributions` as the *.tar.gz, *.zip, *.rpm and *.deb files.

#### Ant (legacy build)
```sh
cd <btrace>/make
ant dist
```
The binary dist packages can be found in `<btrace>/dist` as the *.tar.gz and *.zip files


## Using BTrace
### Installation
Download a distribution file from the [release page](https://github.com/btraceio/btrace/releases/latest). Explode the binary distribution file (either *.tar.gz or *.zip) to a directory of your choice.

You may set the system environment variable __BTRACE_HOME__ to point to the directory containing the exploded distribution.

You may enhance the system environment variable __PATH__ with __$BTRACE_HOME/bin__ for your convenience.

Or, alternatively, you may install one of the *.rpm or *.deb packages

### Running
* `<btrace>/bin/btrace <PID> <trace_script>` will attach to the __java__ application with the given __PID__ and compile and submit the trace script
* `<btrace>/bin/btracec <trace_script>` will compile the provided trace script
* `<btrace>/bin/btracer <compiled_script> <args to launch a java app>` will start the specified java application with the btrace agent running and the script previously compiled by *btracec* loaded

For the detailed user guide, please, check the [Wiki](https://github.com/btraceio/btrace/wiki/Home).

### Maven Integration
The [maven plugin](https://github.com/btraceio/btrace-maven) is providing easy compilation of __BTrace__ scripts as a part of the build process. As a bonus you can utilize the _BTrace Project Archetype_ to bootstrap developing __BTrace__ scripts.

## Mailing lists

These mailing lists are hosted at **http://librelist.com**

* **btrace.users@librelist.com**
* **btrace.dev@librelist.com**
* **btrace.commits@librelist.com**

## Contributing - !!! Important !!!

Pull requests can be accepted only from the signers of [Oracle Contributor Agreement](http://www.oracle.com/technetwork/community/oca-486395.html)

### Deb Repository

Using the command line, add the following to your /etc/apt/sources.list system config file:

```
echo "deb http://dl.bintray.com/jbachorik/deb trusty universe" | sudo tee -a /etc/apt/sources.list
```

Or, add the repository URLs using the "Software Sources" admin UI:

```
deb http://dl.bintray.com/jbachorik/deb trusty universe
```

### RPM Repository

Grab the _*.repo_ file `wget https://bintray.com/jbachorik/rpm/rpm -O bintray-jbachorik-rpm.repo` and use it.<|MERGE_RESOLUTION|>--- conflicted
+++ resolved
@@ -4,11 +4,7 @@
 A safe, dynamic tracing tool for the Java platform
 
 ## Version
-<<<<<<< HEAD
-1.3.4 ([Release Page](https://github.com/btraceio/btrace/releases/latest))
-=======
 1.3.5 ([Release Page](https://github.com/jbachorik/btrace/releases/latest))
->>>>>>> cddc8e18
 
 ## Quick Summary
 BTrace is a safe, dynamic tracing tool for the Java platform.
