--- conflicted
+++ resolved
@@ -15,11 +15,7 @@
     shell: bash
 
 jobs:
-<<<<<<< HEAD
-  all:
-=======
   build:
->>>>>>> 5a60444d
     runs-on: ubuntu-latest
     steps:
       - name: Set up Java 8
@@ -34,13 +30,10 @@
           java-version: 17
       - name: Store JAVA_17_HOME
         run: JAVA_PATH=$(which java) && echo "JAVA_17_HOME=${JAVA_PATH/\/bin\/java/\/}" >> $GITHUB_ENV
-<<<<<<< HEAD
-=======
       - name: Set up Java 19
         uses: actions/setup-java@v1
         with:
           java-version: 19
->>>>>>> 5a60444d
       - name: Store JAVA_19_HOME
         run: JAVA_PATH=$(which java) && echo "JAVA_19_HOME=${JAVA_PATH/\/bin\/java/\/}" >> $GITHUB_ENV
       - name: Set up Java 11
@@ -56,32 +49,6 @@
       - name: Setup Gradle
         uses: gradle/gradle-build-action@v2
       - name: Build
-<<<<<<< HEAD
-        run: JAVA_HOME="$JAVA_11_HOME" ./gradlew build -x test
-      - name: Run Tests
-        run: JAVA_HOME="$JAVA_11_HOME" ./run_tests.sh
-      - name: Deploy Maven
-        if: github.ref ==  'refs/heads/develop' || github.ref == 'refs/heads/master'
-        run: ./gradlew :btrace-dist:publish
-        env:
-          GPG_SIGNING_KEY: ${{ secrets.GPG_SIGNING_KEY }}
-          GPG_SIGNING_PWD: ${{ secrets.GPG_SIGNING_PWD }}
-          BTRACE_SONATYPE_USER: ${{ secrets.BTRACE_SONATYPE_USER }}
-          BTRACE_SONATYPE_PWD: ${{ secrets.BTRACE_SONATYPE_PWD }}
-      - name: Archive binary artifacts
-        uses: actions/upload-artifact@v3
-        with:
-          name: binary-dist
-          path: |
-            btrace-dist/build/distributions/**/btrace-*-bin*.tar.gz
-      - name: Archive reports
-        if: always()
-        uses: actions/upload-artifact@v3
-        with:
-          name: reports
-          path: |
-            btrace-instr/build/reports/**/*
-=======
         run: JAVA_HOME="$JAVA_11_HOME" ./gradlew build
       - name: Upload build data
         if: always()
@@ -184,5 +151,4 @@
       - name: Cleanup temporary artifacts
         uses: geekyeggo/delete-artifact@v2
         with:
-          name: build
->>>>>>> 5a60444d
+          name: build