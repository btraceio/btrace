/*
 * Copyright (c) 2008, 2015, Oracle and/or its affiliates. All rights reserved.
 * DO NOT ALTER OR REMOVE COPYRIGHT NOTICES OR THIS FILE HEADER.
 *
 * This code is free software; you can redistribute it and/or modify it
 * under the terms of the GNU General Public License version 2 only, as
 * published by the Free Software Foundation.  Oracle designates this
 * particular file as subject to the Classpath exception as provided
 * by Oracle in the LICENSE file that accompanied this code.
 *
 * This code is distributed in the hope that it will be useful, but WITHOUT
 * ANY WARRANTY; without even the implied warranty of MERCHANTABILITY or
 * FITNESS FOR A PARTICULAR PURPOSE.  See the GNU General Public License
 * version 2 for more details (a copy is included in the LICENSE file that
 * accompanied this code).
 *
 * You should have received a copy of the GNU General Public License version
 * 2 along with this work; if not, write to the Free Software Foundation,
 * Inc., 51 Franklin St, Fifth Floor, Boston, MA 02110-1301 USA.
 *
 * Please contact Oracle, 500 Oracle Parkway, Redwood Shores, CA 94065 USA
 * or visit www.oracle.com if you need additional information or have any
 * questions.
 */
package com.sun.btrace.compiler;

import com.sun.btrace.SharedSettings;
import com.sun.btrace.org.objectweb.asm.ClassReader;
import com.sun.btrace.org.objectweb.asm.ClassWriter;
import com.sun.btrace.runtime.BTraceProbeFactory;
import com.sun.btrace.runtime.BTraceProbeNode;
import com.sun.btrace.runtime.BTraceProbePersisted;
import javax.annotation.processing.Processor;
import com.sun.source.util.JavacTask;
import com.sun.btrace.util.Messages;
import java.io.*;
import java.util.ArrayList;
import java.util.Arrays;
import java.util.HashMap;
import java.util.List;
import java.util.Map;
import javax.tools.Diagnostic;
import javax.tools.Diagnostic.Kind;
import javax.tools.DiagnosticCollector;
import javax.tools.JavaCompiler;
import javax.tools.JavaFileObject;
import javax.tools.StandardJavaFileManager;
import javax.tools.ToolProvider;

/**
 * Compiler for a BTrace program. Note that a BTrace
 * program is a Java program that is specially annotated
 * and can *not* use many Java constructs (essentially java--).
 * We use JSR 199 API to compile BTrace program but validate
 * the program (for BTrace safety rules) using JSR 269 and
 * javac's Tree API.
 *
 * @author A. Sundararajan
 */
public class Compiler {
    // JSR 199 compiler
    private JavaCompiler compiler;
    private StandardJavaFileManager stdManager;
    // null means no preprocessing isf done.
    public List<String> includeDirs;
    private boolean generatePack = false;
    private String packExtension = "class";

    public Compiler(String includePath, boolean generatePack) {
        if (includePath != null) {
            includeDirs = new ArrayList<>();
            String[] paths = includePath.split(File.pathSeparator);
            includeDirs.addAll(Arrays.asList(paths));
        }
        this.compiler = ToolProvider.getSystemJavaCompiler();
        this.stdManager = compiler.getStandardFileManager(null, null, null);
        this.generatePack = generatePack;
    }

    public Compiler(String includePath) {
        this(includePath, false);
    }

    public Compiler(boolean generatePack) {
        this(null, generatePack);
    }

    public Compiler() {
        this(null);
    }

    private static void usage(String msg) {
        System.err.println(msg);
        System.exit(1);
    }

    private static void usage() {
        usage(Messages.get("btracec.usage"));
    }

    // simple test main
    @SuppressWarnings("DefaultCharset")
    public static void main(String[] args) throws Exception {
        if (args.length == 0) {
            usage();
        }

        String classPath = ".";
        String outputDir = ".";
        String includePath = null;
        boolean trusted = false;
        boolean generatePack = true;
        String packExtension = null;
        int count = 0;
        boolean classPathDefined = false;
        boolean outputDirDefined = false;
        boolean includePathDefined = false;
        boolean trustedDefined = false;

        for (;;) {
            if (args[count].charAt(0) == '-') {
                if (args.length <= count + 1) {
                    usage();
                }
                if ((args[count].equals("-cp") ||
                        args[count].equals("-classpath")) && !classPathDefined) {
                    classPath = args[++count];
                    classPathDefined = true;
                } else if (args[count].equals("-d") && !outputDirDefined) {
                    outputDir = args[++count];
                    outputDirDefined = true;
                } else if (args[count].equals("-I") && !includePathDefined) {
                    includePath = args[++count];
                    includePathDefined = true;
                } else if ((args[count].equals("-unsafe") || args[count].equals("-trusted")) && !trustedDefined) {
                    trusted = true;
                    trustedDefined = true;
                } else if (args[count].equals("-nopack")) {
                    generatePack = false;
                } else if (args[count].equals("-packext")) {
                    packExtension = args[++count];
                } else {
                    usage();
                }
                count++;
                if (count >= args.length) {
                    break;
                }
            } else {
                break;
            }
        }

        if (args.length <= count) {
            usage();
        }

<<<<<<< HEAD
        if (generatePack && packExtension != null) {
=======
        if (!generatePack && packExtension != null) {
>>>>>>> be886d10
            usage("Can not specify pack extension if not using packs (-nopack)");
        }

        File[] files = new File[args.length - count];
        for (int i = 0; i < files.length; i++) {
            files[i] = new File(args[i + count]);
            if (!files[i].exists()) {
                usage("File not found: " + files[i]);
            }
        }

        Compiler compiler = new Compiler(includePath, generatePack);
        classPath += File.pathSeparator + System.getProperty("java.class.path");
        Map<String, byte[]> classes = compiler.compile(files,
                new PrintWriter(System.err), ".", classPath);
        if (classes != null) {
            // write .class files.
            for (Map.Entry<String, byte[]> c : classes.entrySet()) {
                String name = c.getKey().replace(".", File.separator);
                int index = name.lastIndexOf(File.separatorChar);
                String dir = outputDir + File.separator;
                if (index != -1) {
                    dir += name.substring(0, index);
                }
                new File(dir).mkdirs();
                String file;
                if (index != -1) {
                    file = name.substring(index + 1);
                } else {
                    file = name;
                }
                file += "." + (packExtension != null ? packExtension : "class");
                File out = new File(dir, file);
                try (FileOutputStream fos = new FileOutputStream(out)) {
                    fos.write(c.getValue());
                }
            }
        } else {
            // fail
            System.exit(1);
        }
    }

    public Map<String, byte[]> compile(String fileName, String source,
            Writer err, String sourcePath, String classPath) {
        // create a new memory JavaFileManager
        MemoryJavaFileManager manager = new MemoryJavaFileManager(stdManager, includeDirs);

        // prepare the compilation unit
        List<JavaFileObject> compUnits = new ArrayList<>(1);
        compUnits.add(MemoryJavaFileManager.makeStringSource(fileName, source, includeDirs));
        return compile(manager, compUnits, err, sourcePath, classPath);
    }

    public Map<String, byte[]> compile(File file,
            Writer err, String sourcePath, String classPath) {
        File[] files = new File[1];
        files[0] = file;
        return compile(files, err, sourcePath, classPath);
    }

    public Map<String, byte[]> compile(File[] files,
            Writer err, String sourcePath, String classPath) {
        Iterable<? extends JavaFileObject> compUnits =
                stdManager.getJavaFileObjects(files);
        List<JavaFileObject> preprocessedCompUnits = new ArrayList<>();
        try {
            for (JavaFileObject jfo : compUnits) {
                preprocessedCompUnits.add(MemoryJavaFileManager.preprocessedFileObject(jfo, includeDirs));
            }
        } catch (IOException ioExp) {
            throw new RuntimeException(ioExp);
        }
        return compile(preprocessedCompUnits, err, sourcePath, classPath);
    }

    public Map<String, byte[]> compile(
            Iterable<? extends JavaFileObject> compUnits,
            Writer err, String sourcePath, String classPath) {
        // create a new memory JavaFileManager
        MemoryJavaFileManager manager = new MemoryJavaFileManager(stdManager, includeDirs);
        return compile(manager, compUnits, err, sourcePath, classPath);
    }

    private Map<String, byte[]> compile(MemoryJavaFileManager manager,
            Iterable<? extends JavaFileObject> compUnits,
            Writer err, String sourcePath, final String classPath) {
        // to collect errors, warnings etc.
        DiagnosticCollector<JavaFileObject> diagnostics =
                new DiagnosticCollector<>();

        // javac options
        List<String> options = new ArrayList<>();
        options.add("-Xlint:all");
        options.add("-g:lines");
        options.add("-deprecation");
        options.add("-source");
        options.add("1.7");
        options.add("-target");
        options.add("1.7");
        if (sourcePath != null) {
            options.add("-sourcepath");
            options.add(sourcePath);
        }

        if (classPath != null) {
            options.add("-classpath");
            options.add(classPath);
        }

        // create a compilation task
        JavacTask task =
                (JavacTask) compiler.getTask(err, manager, diagnostics,
                options, null, compUnits);
        Verifier btraceVerifier = new Verifier();
        task.setTaskListener(btraceVerifier);

        // we add BTrace Verifier as a (JSR 269) Processor
        List<Processor> processors = new ArrayList<>(1);
        processors.add(btraceVerifier);
        task.setProcessors(processors);

        final PrintWriter perr = (err instanceof PrintWriter) ?
                                    (PrintWriter) err :
                                    new PrintWriter(err);

        // print dignostics messages in case of failures.
        if (task.call() == false || containsErrors(diagnostics)) {
            for (Diagnostic diagnostic : diagnostics.getDiagnostics()) {
                printDiagnostic(diagnostic, perr);
            }
            perr.flush();
            return null;
        }

        // collect .class bytes of all compiled classes
        Map<String, byte[]> result = new HashMap<>();
        try {
            Map<String, byte[]> classBytes = manager.getClassBytes();
            List<String> classNames = btraceVerifier.getClassNames();
            for (String name : classNames) {
                if (classBytes.containsKey(name)) {
                    dump(name + "_before", classBytes.get(name));
                    ClassReader cr = new ClassReader(classBytes.get(name));
                    ClassWriter cw = new CompilerClassWriter(classPath, perr);
                    cr.accept(new Postprocessor(cw), ClassReader.EXPAND_FRAMES + ClassReader.SKIP_DEBUG);
                    byte[] classData = cw.toByteArray();
                    dump(name + "_after", classData);
                    if (generatePack) {
                        // temp hack; need turn off verifier
                        SharedSettings.GLOBAL.setTrusted(true);

                        BTraceProbeNode bpn = (BTraceProbeNode)new BTraceProbeFactory(SharedSettings.GLOBAL).createProbe(classData);
                        ByteArrayOutputStream bos = new ByteArrayOutputStream();
                        try (DataOutputStream dos = new DataOutputStream(bos)) {
                            BTraceProbePersisted bpp = BTraceProbePersisted.from(bpn);
                            bpp.write(dos);
                        }

                        classData = bos.toByteArray();
                    }
                    result.put(name, classData);
                }
            }
        } catch (IOException e) {
            e.printStackTrace(perr);
        } finally {
            try {
                manager.close();
            } catch (IOException exp) {
            }
        }
        return result;
    }

    private void printDiagnostic(Diagnostic diagnostic, final PrintWriter perr) {
        perr.println(diagnostic);
    }

    /** Checks if the list of diagnostic messages contains at least one error. Certain
     * {@link JavacTask} implementations may return success error code even though errors were
     * reported. */
    private boolean containsErrors(DiagnosticCollector<?> diagnostics) {
        for (Diagnostic<?> diagnostic : diagnostics.getDiagnostics()) {
            if (diagnostic.getKind() == Kind.ERROR) {
                return true;
            }
        }
        return false;
    }

    private void dump(String name, byte[] code) {
        OutputStream os = null;
        try {
            name = name.replace(".", "_") + ".class";
            File f = new File("/tmp/" + name);
            if (!f.exists()) {
                f.getParentFile().createNewFile();
            }
            os = new FileOutputStream(f);
            os.write(code);
        } catch (IOException e) {

        } finally {
            if (os != null) {
                try {
                    os.close();
                } catch (IOException e) {}
            }
        }
    }
}<|MERGE_RESOLUTION|>--- conflicted
+++ resolved
@@ -155,11 +155,7 @@
             usage();
         }
 
-<<<<<<< HEAD
-        if (generatePack && packExtension != null) {
-=======
         if (!generatePack && packExtension != null) {
->>>>>>> be886d10
             usage("Can not specify pack extension if not using packs (-nopack)");
         }
 
