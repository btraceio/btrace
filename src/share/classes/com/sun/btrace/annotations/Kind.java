/*
 * Copyright (c) 2008, 2015, Oracle and/or its affiliates. All rights reserved.
 * DO NOT ALTER OR REMOVE COPYRIGHT NOTICES OR THIS FILE HEADER.
 *
 * This code is free software; you can redistribute it and/or modify it
 * under the terms of the GNU General Public License version 2 only, as
 * published by the Free Software Foundation.  Oracle designates this
 * particular file as subject to the "Classpath" exception as provided
 * by Oracle in the LICENSE file that accompanied this code.
 *
 * This code is distributed in the hope that it will be useful, but WITHOUT
 * ANY WARRANTY; without even the implied warranty of MERCHANTABILITY or
 * FITNESS FOR A PARTICULAR PURPOSE.  See the GNU General Public License
 * version 2 for more details (a copy is included in the LICENSE file that
 * accompanied this code).
 *
 * You should have received a copy of the GNU General Public License version
 * 2 along with this work; if not, write to the Free Software Foundation,
 * Inc., 51 Franklin St, Fifth Floor, Boston, MA 02110-1301 USA.
 *
 * Please contact Oracle, 500 Oracle Parkway, Redwood Shores, CA 94065 USA
 * or visit www.oracle.com if you need additional information or have any
 * questions.
 */

package com.sun.btrace.annotations;

import com.sun.btrace.AnyType;

/**
 * This enum is specified in the Location
 * annotation to specify probe point kind.
 * This enum identifies various "points" of
 * interest within a Java method's bytecode.
 *
 * @author A. Sundararajan
 */
public enum Kind {
    /**
     * <h2>Array element load</h2>
     *
     * <h3>Unannotated probe handler parameters:</h3>
     * <ol>
     *   <li>{@code type[]} - the array instance</li>
     *   <li>{@link int int} - array index</li>
     * </ol>
     * <h3>Allowed probe handler parameter annotations:</h3>
     * <ul>
     *   <li>{@linkplain ProbeClassName} - the name of the enclosing class</li>
     *   <li>{@linkplain ProbeMethodName} - the name of the enclosing method</li>
     *   <li>{@linkplain Self} - the instance enclosing the declaring method or null
     *       if that method is null</li>
     *   <li>{@linkplain Return} - the return value of the method call (only for {@linkplain Where#AFTER})</li>
     * </ul>
     */
    ARRAY_GET,

    /**
     * <h2>Array element store</h2>
     *
     * <h3>Unannotated probe handler parameters:</h3>
     * <ol>
     *   <li>{@code type[]} - the array instance</li>
     *   <li>{@link int int} - array index</li>
     *   <li>{@link java.lang.Object Object} - new value</li>
     * </ol>
     * <h3>Allowed probe handler parameter annotations:</h3>
     * <ul>
     *   <li>{@linkplain ProbeClassName} - the name of the enclosing class</li>
     *   <li>{@linkplain ProbeMethodName} - the name of the enclosing method</li>
     *   <li>{@linkplain Self} - the instance enclosing the declaring method or null
     *       if that method is null</li>
     * </ul>
     */
    ARRAY_SET,

    /**
     * <h2>Method call</h2>
     * <p>
     * The order and number of unannotated parameters (if provided) must
     * fully match the called method signature. Instead of specific parameter
     * types one can use {@linkplain AnyType} to match any type.
     * </p>
     * <p>
     * If the only unannotated parameter is of type {@link AnyType AnyType[]}
     * it will contain the called method parameters in the order defined by
     * its signature.
     * </p>
     * <h3>Allowed probe handler parameter annotations:</h3>
     * <ul>
     *   <li>{@linkplain ProbeClassName} - the name of the enclosing class</li>
     *   <li>{@linkplain ProbeMethodName} - the name of the enclosing method</li>
     *   <li>{@linkplain Self} - the instance enclosing the declaring method or null
     *       if that method is null</li>
     *   <li>{@linkplain TargetInstance} - the target instance of the method call
     *       or null if the method is static</li>
     *   <li>{@linkplain TargetMethodOrField} - the name of the method which is called</li>
     *   <li>{@linkplain Return} - the return value of the method call (only for {@linkplain Where#AFTER})</li>
     *   <li>{@linkplain Duration} - the method call duration in nanoseconds (only for {@linkplain Where#AFTER}</li>
     * </ul>
     */
    CALL,

    /**
     * <h2>Exception catch</h2>
     *
     * <h3>Unannotated probe handler parameters:</h3>
     * <ol>
     *   <li>{@link java.lang.Throwable Throwable} - caught throwable</li>
     * </ol>
     * <h3>Allowed probe handler parameter annotations:</h3>
     * <ul>
     *   <li>{@linkplain ProbeClassName} - the name of the enclosing class</li>
     *   <li>{@linkplain ProbeMethodName} - the name of the enclosing method</li>
     *   <li>{@linkplain Self} - the instance enclosing the declaring method or null
     *       if that method is null</li>
     * </ul>
     */
    CATCH,

    /**
     * <h2>Checkcast</h2>
     *
     * <h3>Unannotated probe handler parameters:</h3>
     * <ol>
<<<<<<< HEAD
     *   <li>{@link java.lang.Object Object} - checked instance</li>
=======
     *   <li>{@link java.lang.String String} - type to cast to</li>
>>>>>>> 4a185a80
     * </ol>
     * <h3>Allowed probe handler parameter annotations:</h3>
     * <ul>
     *   <li>{@linkplain ProbeClassName} - the name of the enclosing class</li>
     *   <li>{@linkplain ProbeMethodName} - the name of the enclosing method</li>
     *   <li>{@linkplain Self} - the instance enclosing the declaring method or null
     *       if that method is null</li>
<<<<<<< HEAD
=======
     *   <li>{@linkplain TargetInstance} - the casted instance ({@linkplain AnyType})</li>
>>>>>>> 4a185a80
     * </ul>
     */
    CHECKCAST,

    /**
     * <h2>Method entry</h2>
     * <p>
     * The order and number of unannotated parameters (if provided) must
     * fully match the probed method signature. Instead of specific parameter
     * types one can use {@linkplain AnyType} to match any type.
     * </p>
     * <p>
     * If the only unannotated parameter is of type {@link AnyType AnyType[]}
     * it will contain the probed method parameters in the order defined by
     * its signature.
     * </p>
     * <h3>Allowed probe handler parameter annotations:</h3>
     * <ul>
     *   <li>{@linkplain ProbeClassName} - the name of the enclosing class</li>
     *   <li>{@linkplain ProbeMethodName} - the name of the enclosing method</li>
     *   <li>{@linkplain Self} - the instance enclosing the declaring method or null
     *       if that method is null</li>
     * </ul>
     */
    ENTRY,

    /**
     * <h2>"return" because of no-catch</h2>
     *
     * <h3>Unannotated probe handler parameters:</h3>
     * <ol>
     *   <li>{@link java.lang.Throwable Throwable} - the thrown throwable</li>
     * </ol>
     * <h3>Allowed probe handler parameter annotations:</h3>
     * <ul>
     *   <li>{@linkplain ProbeClassName} - the name of the enclosing class</li>
     *   <li>{@linkplain ProbeMethodName} - the name of the enclosing method</li>
     *   <li>{@linkplain Self} - the instance enclosing the declaring method or null
     *       if that method is null</li>
     *   <li>{@linkplain Duration} - the method call duration in nanoseconds (only for {@linkplain Where#AFTER}</li>
     * </ul>
     */
    ERROR,

    /**
     * <h2>Getting a field value</h2>
     *
     * <h3>Allowed probe handler parameter annotations:</h3>
     * <ul>
     *   <li>{@linkplain ProbeClassName} - the name of the enclosing class</li>
     *   <li>{@linkplain ProbeMethodName} - the name of the enclosing method</li>
     *   <li>{@linkplain Self} - the instance enclosing the declaring method or null
     *       if that method is null</li>
     *   <li>{@linkplain TargetInstance} - the target instance of the method call
     *       or null if the method is static</li>
     *   <li>{@linkplain TargetMethodOrField} - the name of the method which is called</li>
     *   <li>{@linkplain Return} - the return value of the method call (only for {@linkplain Where#AFTER})</li>
     * </ul>
     */
    FIELD_GET,

    /**
     * <h2>Setting a field value</h2>
     *
     * <h3>Unannotated probe handler parameters:</h3>
     * <ol>
     *   <li>{@link java.lang.Object Object} - new field value</li>
     * </ol>
     * <h3>Allowed probe handler parameter annotations:</h3>
     * <ul>
     *   <li>{@linkplain ProbeClassName} - the name of the enclosing class</li>
     *   <li>{@linkplain ProbeMethodName} - the name of the enclosing method</li>
     *   <li>{@linkplain Self} - the instance enclosing the declaring method or null
     *       if that method is null</li>
     *   <li>{@linkplain TargetInstance} - the target instance of the method call
     *       or null if the method is static</li>
     *   <li>{@linkplain TargetMethodOrField} - the name of the method which is called</li>
     * </ul>
     */
    FIELD_SET,

    /**
     * <h2>instanceof check</h2>
     *
     * <h3>Unannotated probe handler parameters:</h3>
     * <ol>
<<<<<<< HEAD
     *   <li>{@link java.lang.Object Object} - checked instance</li>
=======
     *   <li>{@link java.lang.String String} - type to check against</li>
>>>>>>> 4a185a80
     * </ol>
     * <h3>Allowed probe handler parameter annotations:</h3>
     * <ul>
     *   <li>{@linkplain ProbeClassName} - the name of the enclosing class</li>
     *   <li>{@linkplain ProbeMethodName} - the name of the enclosing method</li>
     *   <li>{@linkplain Self} - the instance enclosing the declaring method or null
     *       if that method is null</li>
<<<<<<< HEAD
=======
     *   <li>{@linkplain TargetInstance} - the checked instance ({@linkplain AnyType})</li>
>>>>>>> 4a185a80
     * </ul>
     */
    INSTANCEOF,

    /**
     * <h2>Source line number</h2>
     *
     * <h3>Unannotated probe handler parameters:</h3>
     * <ol>
     *   <li>{@link int int} - line number</li>
     * </ol>
     * <h3>Allowed probe handler parameter annotations:</h3>
     * <ul>
     *   <li>{@linkplain ProbeClassName} - the name of the enclosing class</li>
     *   <li>{@linkplain ProbeMethodName} - the name of the enclosing method</li>
     *   <li>{@linkplain Self} - the instance enclosing the declaring method or null
     *       if that method is null</li>
     * </ul>
     */
    LINE,

    /**
     * <h2>New object created</h2>
     *
     * <h3>Unannotated probe handler parameters:</h3>
     * <ol>
     *   <li>{@link java.lang.String String} - object type name</li>
     * </ol>
     * <h3>Allowed probe handler parameter annotations:</h3>
     * <ul>
     *   <li>{@linkplain ProbeClassName} - the name of the enclosing class</li>
     *   <li>{@linkplain ProbeMethodName} - the name of the enclosing method</li>
     *   <li>{@linkplain Self} - the instance enclosing the declaring method or null
     *       if that method is null</li>
     *   <li>{@linkplain Return} - the return value of the method call (only for {@linkplain Where#AFTER})</li>
     * </ul>
     */
    NEW,

    /**
     * <h2>New array created</h2>
     *
     * <h3>Unannotated probe handler parameters:</h3>
     * <ol>
     *   <li>{@link java.lang.String String} - array type name</li>
     *   <li>{@link int int} - number of dimensions</li>
     * </ol>
     * <h3>Allowed probe handler parameter annotations:</h3>
     * <ul>
     *   <li>{@linkplain ProbeClassName} - the name of the enclosing class</li>
     *   <li>{@linkplain ProbeMethodName} - the name of the enclosing method</li>
     *   <li>{@linkplain Self} - the instance enclosing the declaring method or null
     *       if that method is null</li>
     *   <li>{@linkplain Return} - the return value of the method call (only for {@linkplain Where#AFTER})</li>
     * </ul>
     */
    NEWARRAY,

    /**
     * <h2>Return from method</h2>
     * <p>
     * The order and number of unannotated probe handler parameters (if provided)
     * must fully match the probed method signature. Instead of specific parameter
     * types one can use {@linkplain AnyType} to match any type.
     * </p>
     * <p>
     * If the only unannotated parameter is of type {@link AnyType AnyType[]}
     * it will contain the probed method parameters in the order defined by
     * its signature.
     * </p>
     * <h3>Allowed probe handler parameter annotations:</h3>
     * <ul>
     *   <li>{@linkplain ProbeClassName} - the name of the enclosing class</li>
     *   <li>{@linkplain ProbeMethodName} - the name of the enclosing method</li>
     *   <li>{@linkplain Self} - the instance enclosing the declaring method or null
     *       if that method is null</li>
     *   <li>{@linkplain Return} - the return value of the method call (only for {@linkplain Where#AFTER})</li>
     *   <li>{@linkplain Duration} - the method call duration in nanoseconds (only for {@linkplain Where#AFTER}</li>
     * </ul>
     */
    RETURN,

    /**
     * <h2>Entry into a synchronized block</h2>
     *
     * <h3>Unannotated probe handler parameters:</h3>
     * <ol>
     *   <li>{@link java.lang.Object Object} - lock object</li>
     * </ol>
     * <h3>Allowed probe handler parameter annotations:</h3>
     * <ul>
     *   <li>{@linkplain ProbeClassName} - the name of the enclosing class</li>
     *   <li>{@linkplain ProbeMethodName} - the name of the enclosing method</li>
     *   <li>{@linkplain Self} - the instance enclosing the declaring method or null
     *       if that method is null</li>
     * </ul>
     */
    SYNC_ENTRY,

    /**
     * <h2>Exit from a synchronized block</h2>
     *
     * <h3>Unannotated probe handler parameters:</h3>
     * <ol>
     *   <li>{@link java.lang.Object Object} - lock object</li>
     * </ol>
     * <h3>Allowed probe handler parameter annotations:</h3>
     * <ul>
     *   <li>{@linkplain ProbeClassName} - the name of the enclosing class</li>
     *   <li>{@linkplain ProbeMethodName} - the name of the enclosing method</li>
     *   <li>{@linkplain Self} - the instance enclosing the declaring method or null
     *       if that method is null</li>
     * </ul>
     */
    SYNC_EXIT,

    /**
     * <h2>Throwing an exception</h2>
     *
     * <h3>Unannotated probe handler parameters:</h3>
     * <ol>
     *   <li>{@linkplain java.lang.Throwable Throwable} - thrown exception</li>
     * </ol>
     * <h3>Allowed probe handler parameter annotations:</h3>
     * <ul>
     *   <li>{@linkplain ProbeClassName} - the name of the enclosing class</li>
     *   <li>{@linkplain ProbeMethodName} - the name of the enclosing method</li>
     *   <li>{@linkplain Self} - the instance enclosing the declaring method or null
     *       if that method is null</li>
     * </ul>
     */
    THROW
};<|MERGE_RESOLUTION|>--- conflicted
+++ resolved
@@ -123,22 +123,15 @@
      *
      * <h3>Unannotated probe handler parameters:</h3>
      * <ol>
-<<<<<<< HEAD
-     *   <li>{@link java.lang.Object Object} - checked instance</li>
-=======
      *   <li>{@link java.lang.String String} - type to cast to</li>
->>>>>>> 4a185a80
-     * </ol>
-     * <h3>Allowed probe handler parameter annotations:</h3>
-     * <ul>
-     *   <li>{@linkplain ProbeClassName} - the name of the enclosing class</li>
-     *   <li>{@linkplain ProbeMethodName} - the name of the enclosing method</li>
-     *   <li>{@linkplain Self} - the instance enclosing the declaring method or null
-     *       if that method is null</li>
-<<<<<<< HEAD
-=======
+     * </ol>
+     * <h3>Allowed probe handler parameter annotations:</h3>
+     * <ul>
+     *   <li>{@linkplain ProbeClassName} - the name of the enclosing class</li>
+     *   <li>{@linkplain ProbeMethodName} - the name of the enclosing method</li>
+     *   <li>{@linkplain Self} - the instance enclosing the declaring method or null
+     *       if that method is null</li>
      *   <li>{@linkplain TargetInstance} - the casted instance ({@linkplain AnyType})</li>
->>>>>>> 4a185a80
      * </ul>
      */
     CHECKCAST,
@@ -225,22 +218,15 @@
      *
      * <h3>Unannotated probe handler parameters:</h3>
      * <ol>
-<<<<<<< HEAD
-     *   <li>{@link java.lang.Object Object} - checked instance</li>
-=======
      *   <li>{@link java.lang.String String} - type to check against</li>
->>>>>>> 4a185a80
-     * </ol>
-     * <h3>Allowed probe handler parameter annotations:</h3>
-     * <ul>
-     *   <li>{@linkplain ProbeClassName} - the name of the enclosing class</li>
-     *   <li>{@linkplain ProbeMethodName} - the name of the enclosing method</li>
-     *   <li>{@linkplain Self} - the instance enclosing the declaring method or null
-     *       if that method is null</li>
-<<<<<<< HEAD
-=======
+     * </ol>
+     * <h3>Allowed probe handler parameter annotations:</h3>
+     * <ul>
+     *   <li>{@linkplain ProbeClassName} - the name of the enclosing class</li>
+     *   <li>{@linkplain ProbeMethodName} - the name of the enclosing method</li>
+     *   <li>{@linkplain Self} - the instance enclosing the declaring method or null
+     *       if that method is null</li>
      *   <li>{@linkplain TargetInstance} - the checked instance ({@linkplain AnyType})</li>
->>>>>>> 4a185a80
      * </ul>
      */
     INSTANCEOF,
