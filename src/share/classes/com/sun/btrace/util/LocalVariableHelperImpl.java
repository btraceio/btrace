/*
 * Copyright (c) 2007, 2016, Oracle and/or its affiliates. All rights reserved.
 * DO NOT ALTER OR REMOVE COPYRIGHT NOTICES OR THIS FILE HEADER.
 *
 * This code is free software; you can redistribute it and/or modify it
 * under the terms of the GNU General Public License version 2 only, as
 * published by the Free Software Foundation.  Oracle designates this
 * particular file as subject to the "Classpath" exception as provided
 * by Oracle in the LICENSE file that accompanied this code.
 *
 * This code is distributed in the hope that it will be useful, but WITHOUT
 * ANY WARRANTY; without even the implied warranty of MERCHANTABILITY or
 * FITNESS FOR A PARTICULAR PURPOSE.  See the GNU General Public License
 * version 2 for more details (a copy is included in the LICENSE file that
 * accompanied this code).
 *
 * You should have received a copy of the GNU General Public License version
 * 2 along with this work; if not, write to the Free Software Foundation,
 * Inc., 51 Franklin St, Fifth Floor, Boston, MA 02110-1301 USA.
 *
 * Please contact Oracle, 500 Oracle Parkway, Redwood Shores, CA 94065 USA
 * or visit www.oracle.com if you need additional information or have any
 * questions.
 */

package com.sun.btrace.util;

import com.sun.btrace.org.objectweb.asm.AnnotationVisitor;
import com.sun.btrace.org.objectweb.asm.Label;
import com.sun.btrace.org.objectweb.asm.MethodVisitor;
import com.sun.btrace.org.objectweb.asm.Opcodes;
import com.sun.btrace.org.objectweb.asm.Type;
import com.sun.btrace.org.objectweb.asm.TypePath;

/**
 * This class is heavily based on the original <b>org.objectweb.asm.commons.LocalVariablesSorter</b> class.
 * However, the original class does not behave correctly when one attempts to use
 * the newly introduced local variables - the index is re-remapped a few times.
 * Due to this multiple re-mapping the local variable indeces get messed up.
 * <p>
 * This class is modified to return a negative value when creating a new local
 * variable. This is later used to recognize the indices not to remap.
 * Also, when creating a new local variable the top stack value is automatically
 * stored there.
 *
 * @author Chris Nokleberg
 * @author Eugene Kuleshov
 * @author Eric Bruneton
 * @author Jaroslav Bachorik
 */
public class LocalVariableHelperImpl extends MethodVisitor implements LocalVariableHelper {
        private static final Type OBJECT_TYPE = Type
            .getObjectType("java/lang/Object");

    /**
     * Mapping from old to new local variable indexes. A local variable at index
     * i of size 1 is remapped to 'mapping[2*i]', while a local variable at
     * index i of size 2 is remapped to 'mapping[2*i+1]'.
     */
    private int[] mapping = new int[40];

    /**
     * Array used to store stack map local variable types after remapping.
     */
    private Object[] newLocals = new Object[20];

    /**
     * Index of the first local variable, after formal parameters.
     */
    protected final int firstLocal;

    /**
     * Index of the next local variable to be created by {@link #storeNewLocal}.
     */
    protected int nextLocal;

    /**
     * Indicates if at least one local variable has moved due to remapping.
     */
    private boolean changed;

    /**
     * Creates a new {@link LocalVariablesSorter}. <i>Subclasses must not use
     * this constructor</i>. Instead, they must use the
     * {@link #LocalVariablesSorter(int, int, String, MethodVisitor)} version.
     *
     * @param access
     *            access flags of the adapted method.
     * @param desc
     *            the method's descriptor (see {@link Type Type}).
     * @param mv
     *            the method visitor to which this adapter delegates calls.
     * @throws IllegalStateException
     *             If a subclass calls this constructor.
     */
    public LocalVariableHelperImpl(final MethodVisitor mv, final int access, final String desc) {
        this(access, desc, mv);
        if (getClass() != LocalVariableHelperImpl.class) {
            throw new IllegalStateException();
        }
    }

    /**
     * Creates a new {@link LocalVariablesSorter}.
     * @param access
     *            access flags of the adapted method.
     * @param desc
     *            the method's descriptor (see {@link Type Type}).
     * @param mv
     *            the method visitor to which this adapter delegates calls.
     */
    protected LocalVariableHelperImpl(final int access,
            final String desc, final MethodVisitor mv) {
        super(Opcodes.ASM5, mv);
        Type[] args = Type.getArgumentTypes(desc);
        nextLocal = (Opcodes.ACC_STATIC & access) == 0 ? 1 : 0;
        for (int i = 0; i < args.length; i++) {
            nextLocal += args[i].getSize();
        }
        firstLocal = nextLocal;
    }

    @Override
    public void visitVarInsn(final int opcode, final int var) {
        Type type;
        switch (opcode) {
        case Opcodes.LLOAD:
        case Opcodes.LSTORE:
            type = Type.LONG_TYPE;
            break;

        case Opcodes.DLOAD:
        case Opcodes.DSTORE:
            type = Type.DOUBLE_TYPE;
            break;

        case Opcodes.FLOAD:
        case Opcodes.FSTORE:
            type = Type.FLOAT_TYPE;
            break;

        case Opcodes.ILOAD:
        case Opcodes.ISTORE:
            type = Type.INT_TYPE;
            break;

        default:
            // case Opcodes.ALOAD:
            // case Opcodes.ASTORE:
            // case RET:
            type = OBJECT_TYPE;
            break;
        }
        mv.visitVarInsn(opcode, var >= 0 ? remap(var, type) : (-var));
    }

    @Override
    public void visitIincInsn(final int var, final int increment) {
        mv.visitIincInsn(remap(var, Type.INT_TYPE), increment);
    }

    @Override
    public void visitMaxs(final int maxStack, final int maxLocals) {
        mv.visitMaxs(maxStack, nextLocal);
    }

    @Override
    public void visitLocalVariable(final String name, final String desc,
            final String signature, final Label start, final Label end,
            final int index) {
        int newIndex = remap(index, Type.getType(desc));
        mv.visitLocalVariable(name, desc, signature, start, end, newIndex);
    }

    @Override
    public AnnotationVisitor visitLocalVariableAnnotation(int typeRef,
            TypePath typePath, Label[] start, Label[] end, int[] index,
            String desc, boolean visible) {
        Type t = Type.getType(desc);
        int[] newIndex = new int[index.length];
        for (int i = 0; i < newIndex.length; ++i) {
            newIndex[i] = remap(index[i], t);
        }
        return mv.visitLocalVariableAnnotation(typeRef, typePath, start, end,
                newIndex, desc, visible);
    }

    @Override
    public void visitFrame(final int type, final int nLocal,
            final Object[] local, final int nStack, final Object[] stack) {
        if (type != Opcodes.F_NEW) { // uncompressed frame
            throw new IllegalStateException(
                    "ClassReader.accept() should be called with EXPAND_FRAMES flag");
        }

        if (!changed) { // optimization for the case where mapping = identity
            mv.visitFrame(type, nLocal, local, nStack, stack);
            return;
        }

        // creates a copy of newLocals
        Object[] oldLocals = new Object[newLocals.length];
        System.arraycopy(newLocals, 0, oldLocals, 0, oldLocals.length);

        // copies types from 'local' to 'newLocals'
        // 'newLocals' already contains the variables added with 'newLocal'

        int index = 0; // old local variable index
        int number = 0; // old local variable number
        for (; number < nLocal; ++number) {
            Object t = local[number];
            int size = t == Opcodes.LONG || t == Opcodes.DOUBLE ? 2 : 1;
            if (t != Opcodes.TOP) {
                Type typ = OBJECT_TYPE;
                if (t == Opcodes.INTEGER) {
                    typ = Type.INT_TYPE;
                } else if (t == Opcodes.FLOAT) {
                    typ = Type.FLOAT_TYPE;
                } else if (t == Opcodes.LONG) {
                    typ = Type.LONG_TYPE;
                } else if (t == Opcodes.DOUBLE) {
                    typ = Type.DOUBLE_TYPE;
                } else if (t instanceof String) {
                    typ = Type.getObjectType((String) t);
                }
                setFrameLocal(remap(index, typ), t);
            }
            index += size;
        }

        // removes TOP after long and double types as well as trailing TOPs

        index = 0;
        number = 0;
        for (int i = 0; index < newLocals.length; ++i) {
            Object t = newLocals[index++];
            if (t != null && t != Opcodes.TOP) {
                newLocals[i] = t;
                number = i + 1;
                if (t == Opcodes.LONG || t == Opcodes.DOUBLE) {
                    index += 1;
                }
            } else {
                newLocals[i] = Opcodes.TOP;
            }
        }

        // visits remapped frame
        mv.visitFrame(type, number, newLocals, nStack, stack);

        // restores original value of 'newLocals'
        newLocals = oldLocals;
    }

    // -------------

    /**
     * Creates a new local variable of the given type and
     * stores the top stack value there
     *
     * @param type
     *            the type of the local variable to be created.
     * @return the identifier of the newly created local variable.
     *         it is a negative number -> Math.abs(ident) = the real var index
     */
<<<<<<< HEAD
        @Override
=======
    @Override
>>>>>>> 4a185a80
    public int storeNewLocal(final Type type) {
        Object t;
        switch (type.getSort()) {
        case Type.BOOLEAN:
        case Type.CHAR:
        case Type.BYTE:
        case Type.SHORT:
        case Type.INT:
            t = Opcodes.INTEGER;
            break;
        case Type.FLOAT:
            t = Opcodes.FLOAT;
            break;
        case Type.LONG:
            t = Opcodes.LONG;
            break;
        case Type.DOUBLE:
            t = Opcodes.DOUBLE;
            break;
        case Type.ARRAY:
            t = type.getDescriptor();
            break;
        // case Type.OBJECT:
        default:
            t = type.getInternalName();
            break;
        }
        int local = newLocalMapping(type);
        setFrameLocal(local, t);
        changed = true;
        local = -local;
        visitVarInsn(type.getOpcode(Opcodes.ISTORE), local);
        return local;
    }

    private void setFrameLocal(final int local, final Object type) {
        int l = newLocals.length;
        if (local >= l) {
            Object[] a = new Object[Math.max(2 * l, local + 1)];
            System.arraycopy(newLocals, 0, a, 0, l);
            newLocals = a;
        }
        newLocals[local] = type;
    }

    private int remap(final int var, final Type type) {
        if (var >= 0 && var + type.getSize() <= firstLocal) {
            return var;
        }

        int sVar = Math.abs(var);

        int key = 2 * sVar + type.getSize() - 1;
        int size = mapping.length;
        if (key >= size) {
            int[] newMapping = new int[Math.max(2 * size, key + 1)];
            System.arraycopy(mapping, 0, newMapping, 0, size);
            mapping = newMapping;
        }
        int value = mapping[key];
        if (value == 0) {
            value = newLocalMapping(type);
            mapping[key] = value + 1;
        } else {
            value--;
        }
        if (value != var) {
            changed = true;
        }
        return value;
    }

    protected int newLocalMapping(final Type type) {
        int local = nextLocal;
        nextLocal += type.getSize();
        return local;
    }
}<|MERGE_RESOLUTION|>--- conflicted
+++ resolved
@@ -263,11 +263,7 @@
      * @return the identifier of the newly created local variable.
      *         it is a negative number -> Math.abs(ident) = the real var index
      */
-<<<<<<< HEAD
-        @Override
-=======
-    @Override
->>>>>>> 4a185a80
+    @Override
     public int storeNewLocal(final Type type) {
         Object t;
         switch (type.getSort()) {
