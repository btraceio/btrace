--- conflicted
+++ resolved
@@ -1,9 +1,5 @@
 /*
-<<<<<<< HEAD
- * Copyright (c) 2008-2015, Oracle and/or its affiliates. All rights reserved.
-=======
  * Copyright (c) 2008, 2016, Oracle and/or its affiliates. All rights reserved.
->>>>>>> 4a185a80
  * DO NOT ALTER OR REMOVE COPYRIGHT NOTICES OR THIS FILE HEADER.
  *
  * This code is free software; you can redistribute it and/or modify it
@@ -50,12 +46,6 @@
 import com.sun.btrace.comm.RetransformationStartNotification;
 import com.sun.btrace.runtime.BTraceClassNode;
 import com.sun.btrace.runtime.ClassFilter;
-<<<<<<< HEAD
-import com.sun.btrace.runtime.ClassRenamer;
-import com.sun.btrace.runtime.ClinitInjector;
-import com.sun.btrace.runtime.Constants;
-=======
->>>>>>> 4a185a80
 import com.sun.btrace.runtime.Instrumentor;
 import com.sun.btrace.runtime.InstrumentUtils;
 import com.sun.btrace.runtime.Location;
@@ -63,11 +53,7 @@
 import com.sun.btrace.runtime.Verifier;
 import com.sun.btrace.runtime.OnMethod;
 import com.sun.btrace.runtime.OnProbe;
-<<<<<<< HEAD
-import com.sun.btrace.runtime.Preprocessor;
-=======
 import com.sun.btrace.runtime.ProbeDescriptor;
->>>>>>> 4a185a80
 import com.sun.btrace.runtime.RunnableGeneratorImpl;
 import com.sun.btrace.util.templates.impl.MethodTrackingExpander;
 import java.io.BufferedWriter;
@@ -134,33 +120,6 @@
         BTraceRuntime.init(createPerfReaderImpl(), new RunnableGeneratorImpl());
     }
 
-<<<<<<< HEAD
-    final private ClassFileTransformer clInitTransformer = new ClassFileTransformer() {
-
-        @Override
-        public byte[] transform(ClassLoader loader, final String cname, Class<?> classBeingRedefined, ProtectionDomain protectionDomain, byte[] classfileBuffer) throws IllegalClassFormatException {
-            if (!hasSubclassChecks || classBeingRedefined != null || isBTraceClass(cname) || isSensitiveClass(cname)) return null;
-
-            if (!skipRetransforms) {
-                if (debug) Main.debugPrint("injecting <clinit> for " + cname); // NOI18N
-                ClassReader cr = new ClassReader(classfileBuffer);
-                ClassWriter cw = new ClassWriter(cr, ClassWriter.COMPUTE_MAXS);
-                ClinitInjector injector = new ClinitInjector(cw, className, cname);
-                InstrumentUtils.accept(cr, injector);
-                if (injector.isTransformed()) {
-                    byte[] instrumentedCode = cw.toByteArray();
-                    Main.dumpClass(className, cname + "_clinit", instrumentedCode); // NOI18N
-                    return instrumentedCode;
-                }
-            } else {
-                if (debug) Main.debugPrint("client " + className + ": skipping transform for " + cname); // NOI18N
-            }
-            return null;
-        }
-    };
-
-=======
->>>>>>> 4a185a80
     private static PerfReader createPerfReaderImpl() {
         // see if we can access any jvmstat class
         try {
@@ -214,8 +173,6 @@
         outputName = outputFile;
     }
 
-<<<<<<< HEAD
-=======
     private void startFlusher() {
         int flushInterval;
         String flushIntervalStr = System.getProperty("com.sun.btrace.FileClient.flush", "5");
@@ -259,7 +216,6 @@
         return fName;
     }
 
->>>>>>> 4a185a80
     @Override
     public byte[] transform(
                 ClassLoader loader,
@@ -283,19 +239,6 @@
             if (classBeingRedefined != null) {
                 // class already defined; retransforming
                 if (!skipRetransforms && filter.isCandidate(classBeingRedefined)) {
-<<<<<<< HEAD
-                    return doTransform(classBeingRedefined, cname, classfileBuffer);
-                } else {
-                    if (debug) Main.debugPrint("client " + className + ": skipping transform for " + cname); // NOi18N
-                }
-            } else {
-                // class not yet defined
-                if (!hasSubclassChecks) {
-                    if (filter.isCandidate(classfileBuffer)) {
-                        return doTransform(classBeingRedefined, cname, classfileBuffer);
-                    } else {
-                        if (debug) Main.debugPrint("client " + className + ": skipping transform for " + cname); // NOI18N
-=======
                     return doTransform(loader, classBeingRedefined, cname, classfileBuffer);
                 } else {
                     if (isDebug()) {
@@ -309,7 +252,6 @@
                 } else {
                     if (isDebug()) {
                         debugPrint("client " + className + "[" + skipRetransforms + "]: skipping transform for " + cname); // NOI18N
->>>>>>> 4a185a80
                     }
                 }
             }
@@ -377,11 +319,6 @@
                 debug.dumpClass(className + "_orig", className + "_orig", btraceCode);
             }
         }
-<<<<<<< HEAD
-
-        Main.dumpClass(className + "_orig", className + "_orig", btraceCode);
-=======
->>>>>>> 4a185a80
 
         this.filter = new ClassFilter(onMethods);
         debugPrint("created class filter");
@@ -405,11 +342,6 @@
             errorExit(th);
             return null;
         }
-<<<<<<< HEAD
-        Main.dumpClass(className, className, btraceCode);
-        if (debug) Main.debugPrint("creating BTraceRuntime instance for " + className);
-        this.runtime = new BTraceRuntime(className, args, this, inst);
-=======
         if (settings.isDumpClasses()) {
             debug.dumpClass(className, className, btraceCode);
         }
@@ -417,7 +349,6 @@
             debugPrint("creating BTraceRuntime instance for " + className);
         }
         this.runtime = new BTraceRuntime(className, args, this, debug, inst);
->>>>>>> 4a185a80
         Runtime.getRuntime().addShutdownHook(new Thread(new Runnable() {
             @Override
             public void run() {
@@ -427,17 +358,6 @@
 		} finally {
                     if (entered) {
                         BTraceRuntime.leave();
-<<<<<<< HEAD
-                    }
-		}
-            }
-        }));
-        if (debug) Main.debugPrint("created BTraceRuntime instance for " + className);
-        if (debug) Main.debugPrint("removing @OnMethod, @OnProbe methods");
-        byte[] codeBuf = removeMethods(btraceCode);
-        if (debug) Main.debugPrint("removed @OnMethod, @OnProbe methods");
-        if (debug) Main.debugPrint("sending Okay command");
-=======
 		    }
 		}
             }
@@ -454,7 +374,6 @@
 
         debugPrint("removed @OnMethod, @OnProbe and shared methods");
         debugPrint("sending Okay command");
->>>>>>> 4a185a80
         onCommand(new OkayCommand());
         // This extra BTraceRuntime.enter is needed to
         // check whether we have already entered before.
