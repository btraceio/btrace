/*
 * Copyright 2008-2010 Sun Microsystems, Inc.  All Rights Reserved.
 * DO NOT ALTER OR REMOVE COPYRIGHT NOTICES OR THIS FILE HEADER.
 *
 * This code is free software; you can redistribute it and/or modify it
 * under the terms of the GNU General Public License version 2 only, as
 * published by the Free Software Foundation.  Sun designates this
 * particular file as subject to the "Classpath" exception as provided
 * by Sun in the LICENSE file that accompanied this code.
 *
 * This code is distributed in the hope that it will be useful, but WITHOUT
 * ANY WARRANTY; without even the implied warranty of MERCHANTABILITY or
 * FITNESS FOR A PARTICULAR PURPOSE.  See the GNU General Public License
 * version 2 for more details (a copy is included in the LICENSE file that
 * accompanied this code).
 *
 * You should have received a copy of the GNU General Public License version
 * 2 along with this work; if not, write to the Free Software Foundation,
 * Inc., 51 Franklin St, Fifth Floor, Boston, MA 02110-1301 USA.
 *
 * Please contact Sun Microsystems, Inc., 4150 Network Circle, Santa Clara,
 * CA 95054 USA or visit www.sun.com if you need additional information or
 * have any questions.
 */

package com.sun.btrace.agent;

import java.io.File;
import java.io.FileOutputStream;
import java.io.IOException;
import java.lang.instrument.Instrumentation;
import java.lang.instrument.UnmodifiableClassException;
import java.net.Socket;
import java.net.ServerSocket;
import java.util.ArrayList;
import java.util.Collection;
import java.util.HashMap;
import java.util.List;
import java.util.Map;
import java.util.StringTokenizer;
import java.util.jar.JarFile;
import com.sun.btrace.BTraceRuntime;
import com.sun.btrace.comm.ErrorCommand;
import com.sun.btrace.comm.OkayCommand;
import com.sun.btrace.runtime.OnProbe;
import com.sun.btrace.runtime.OnMethod;
import com.sun.btrace.runtime.ProbeDescriptor;
import com.sun.btrace.util.Messages;
import java.io.BufferedWriter;
import java.io.FileWriter;
import java.io.PrintWriter;
import java.util.Date;
import java.util.concurrent.ExecutionException;
import java.util.concurrent.ExecutorService;
import java.util.concurrent.Executors;
import java.util.concurrent.Future;
import java.util.concurrent.ThreadFactory;
import java.util.concurrent.TimeUnit;

/**
 * This is the main class for BTrace java.lang.instrument agent.
 *
 * @author A. Sundararajan
 * @authos Joachim Skeie (rolling output)
 */
public final class Main {
    private static volatile Map<String, String> argMap;
    private static volatile Instrumentation inst;
    private static volatile boolean debugMode;
    private static volatile boolean trackRetransforms;
    private static volatile boolean unsafeMode;
    private static volatile boolean dumpClasses;
    private static volatile String dumpDir;
    private static volatile String probeDescPath;
    private static volatile String scriptOutputFile;
    private static volatile Long fileRollMilliseconds;;

    // #BTRACE-42: Non-daemon thread prevents traced application from exiting
    private static final ThreadFactory daemonizedThreadFactory = new ThreadFactory() {
        ThreadFactory delegate = Executors.defaultThreadFactory();
        @Override
        public Thread newThread(Runnable r) {
            Thread result = delegate.newThread(r);
            result.setDaemon(true);
            return result;
        }
    };

    private static final ExecutorService serializedExecutor = Executors.newSingleThreadExecutor(daemonizedThreadFactory);

<<<<<<< HEAD
    private static void registerExitHook(final Client c) {
        Runtime.getRuntime().addShutdownHook(new Thread(
            new Runnable() {
                @Override
                public void run() {
                    BTraceRuntime rt = c.getRuntime();
                    boolean entered = BTraceRuntime.enter(rt);
                    try {
                        if (rt != null) rt.handleExit(0);
                    } finally {
                        if (entered) {
                            BTraceRuntime.leave();
                        }
                    }
                }
            }));
    }

=======
>>>>>>> 989f4b03
    public static void premain(String args, Instrumentation inst) {
        main(args, inst);
    }

    public static void agentmain(String args, Instrumentation inst) {
        main(args, inst);
    }

    private static synchronized void main(final String args, final Instrumentation inst) {
        if (Main.inst != null) {
            return;
        } else {
            Main.inst = inst;
        }

        if (isDebug()) debugPrint("parsing command line arguments");
        parseArgs(args);
        if (isDebug()) debugPrint("parsed command line arguments");

        String bootClassPath = argMap.get("bootClassPath");
        if (bootClassPath != null) {
            if (isDebug()) {
                 debugPrint("Bootstrap ClassPath: " + bootClassPath);
            }
            StringTokenizer tokenizer = new StringTokenizer(bootClassPath, File.pathSeparator);
            try {
                while (tokenizer.hasMoreTokens()) {
                    String path = tokenizer.nextToken();
                    File f = new File(path);
                    if (f.isFile() && f.getName().toLowerCase().endsWith(".jar")) {
                        inst.appendToBootstrapClassLoaderSearch(new JarFile(f));
                    } else {
                        debugPrint("ignoring boot classpath element '" + path +
                                   "' - only jar files allowed");
                    }
                }
            } catch (IOException ex) {
                debugPrint("adding to boot classpath failed!");
                debugPrint(ex);
                return;
            }
        }

        String systemClassPath = argMap.get("systemClassPath");
        if (systemClassPath != null) {
            if (isDebug()) {
                 debugPrint("System ClassPath: " + systemClassPath);
            }
            StringTokenizer tokenizer = new StringTokenizer(systemClassPath, File.pathSeparator);
            try {
                while (tokenizer.hasMoreTokens()) {
                    String path = tokenizer.nextToken();
                    File f = new File(path);
                    if (f.isFile() && f.getName().toLowerCase().endsWith(".jar")) {
                        inst.appendToSystemClassLoaderSearch(new JarFile(f));
                    } else {
                        debugPrint("ignoring system classpath element '" + path +
                                   "' - only jar files allowed");
                    }
                }
            } catch (IOException ex) {
                debugPrint("adding to boot classpath failed!");
                debugPrint(ex);
                return;
            }
        }

        startScripts();

        String tmp = argMap.get("noServer");
        boolean noServer = tmp != null && !"false".equals(tmp);
        if (noServer) {
            if (isDebug()) debugPrint("noServer is true, server not started");
            return;
        }
        Thread agentThread = new Thread(new Runnable() {
            @Override
            public void run() {
                BTraceRuntime.enter();
                try {
                    startServer();
                } finally {
                    BTraceRuntime.leave();
                }
            }
        });
        BTraceRuntime.initUnsafe();
        BTraceRuntime.enter();
        try {
            agentThread.setDaemon(true);
            if (isDebug()) debugPrint("starting agent thread");
            agentThread.start();
        } finally {
            BTraceRuntime.leave();
        }
    }

    private static void startScripts() {
        String p = argMap.get("stdout");
        boolean traceToStdOut = p != null && !"false".equals(p);
        if (isDebug()) debugPrint("stdout is " + traceToStdOut);

        p = argMap.get("script");
        if (p != null) {
            StringTokenizer tokenizer = new StringTokenizer(p, ",");

	    if (isDebug()) {
                debugPrint(((tokenizer.countTokens() == 1) ? "initial script is " : "initial scripts are " ) + p);
            }
            while (tokenizer.hasMoreTokens()) {
                loadBTraceScript(tokenizer.nextToken(), traceToStdOut);
            }
        }
        p = argMap.get("scriptdir");
        if (p != null) {
            File scriptdir = new File(p);
            if (scriptdir.isDirectory()) {
                if (isDebug()) debugPrint("found scriptdir: " + scriptdir.getAbsolutePath());
                File[] files = scriptdir.listFiles();
                if (files != null) {
                    for (File file : files) {
                       loadBTraceScript(file.getAbsolutePath(), traceToStdOut);
                    }
                }
            }
        }
    }

    private static void usage() {
        System.out.println(Messages.get("btrace.agent.usage"));
        System.exit(0);
    }


    private static void parseArgs(String args) {
        if (args == null) {
            args = "";
        }
        String[] pairs = args.split(",");
        argMap = new HashMap<>();
        for (String s : pairs) {
            int i = s.indexOf('=');
            String key, value = "";
            if (i != -1) {
                key = s.substring(0,i).trim();
                if (i+1 < s.length()) {
                    value = s.substring(i+1).trim();
                }
            } else {
                key = s;
            }
            argMap.put(key, value);
        }

        String p = argMap.get("help");
        if (p != null) {
            usage();
        }
        p = argMap.get("debug");
        debugMode = p != null && !"false".equals(p);
        if (isDebug()) debugPrint("debugMode is " + debugMode);

        p = argMap.get("cmdQueueLimit");
        if (p != null) {
            debugPrint("cmdQueueLimit provided: " + p);
            System.setProperty(BTraceRuntime.CMD_QUEUE_LIMIT_KEY, p);
        }

        p = argMap.get("trackRetransforms");
        trackRetransforms = p != null && !"false".equals(p);
        if (isRetransformTracking()) debugPrint("trackRetransforms is " + trackRetransforms);
        scriptOutputFile = argMap.get("scriptOutputFile");
        if (scriptOutputFile != null && scriptOutputFile.length() > 0) {
            if (isDebug()) debugPrint("scriptOutputFile is " + scriptOutputFile);
        }

        p = argMap.get("fileRollMilliseconds");
        if (p != null && p.length() > 0) {
            Long msParsed = null;
            try {
                msParsed = Long.parseLong(p);
                fileRollMilliseconds = msParsed;
            } catch (NumberFormatException nfe) {
                fileRollMilliseconds = null;
            }
            if (fileRollMilliseconds != null) {
                if (isDebug()) debugPrint("fileRollMilliseconds is " + fileRollMilliseconds);
            }
        }
	p = argMap.get("unsafe");
        unsafeMode = "true".equals(p);
        if (isDebug()) debugPrint("unsafeMode is " + unsafeMode);
        p = argMap.get("dumpClasses");
        dumpClasses = p != null && !"false".equals(p);
        if (isDebug()) debugPrint("dumpClasses is " + dumpClasses);
        if (dumpClasses) {
            dumpDir = argMap.get("dumpDir");
            if (dumpDir == null) {
                dumpDir = ".";
            }
            if (isDebug()) debugPrint("dumpDir is " + dumpDir);
        }

        String statsdDef = argMap.get("statsd");
        if (statsdDef != null) {
            String[] parts = statsdDef.split(":");
            // TODO need a settings registry instead of system properties
            if (parts.length == 2) {
                System.setProperty("com.sun.btrace.statsd.host", parts[0]);
                System.setProperty("com.sun.btrace.statsd.port", parts[1]);
            } else if (parts.length == 1) {
                System.setProperty("com.sun.btrace.statsd.host", parts[0]);
            }
        }

        probeDescPath = argMap.get("probeDescPath");
        if (probeDescPath == null) {
            probeDescPath = ".";
        }
        if (isDebug()) debugPrint("probe descriptor path is " + probeDescPath);
        ProbeDescriptorLoader.init(probeDescPath);
    }

    // This is really a *private* interface to Glassfish monitoring.
    // For now, please avoid using this in any other scenario.
    public static void handleFlashLightClient(byte[] code, PrintWriter traceWriter) {
        handleNewClient(code, traceWriter);
    }

    // This is really a *private* interface to Glassfish monitoring.
    // For now, please avoid using this in any other scenario.
    public static void handleFlashLightClient(byte[] code) {
        try {
            String twn = "flashlighttrace" + (new Date()).getTime();
            PrintWriter traceWriter = null;
            traceWriter = new PrintWriter(new BufferedWriter(new FileWriter(new File(twn + ".btrace"))));
            handleFlashLightClient(code, traceWriter);
        } catch (IOException ioexp) {
            if (isDebug()) {
                debugPrint(ioexp);
            }
        }
    }

    private static void loadBTraceScript(String filename, boolean traceToStdOut) {
        try {
            if (! filename.endsWith(".class")) {
                if (isDebug()) {
                    debugPrint("refusing " + filename + ". script should be a pre-compiled .class file");
                }
                return;
            }
            File traceScript = new File(filename);
            if (! traceScript.exists()) {
                if (isDebug()) debugPrint("script " + traceScript + " does not exist!");
                return;
            }

            PrintWriter traceWriter = null;
            if (traceToStdOut) {
                traceWriter = new PrintWriter(System.out);
            } else {
                String agentName = System.getProperty("btrace.agent", "default");
            	String currentBtraceScriptOutput = scriptOutputFile;

                if (currentBtraceScriptOutput == null || currentBtraceScriptOutput.length() == 0) {
                    currentBtraceScriptOutput = filename + (agentName != null ? "." + agentName  : "") + ".${ts}.btrace";
                    if (isDebug()) debugPrint("scriptOutputFile not specified. defaulting to " + currentBtraceScriptOutput);
                }
                currentBtraceScriptOutput = templateFileName(currentBtraceScriptOutput);
                if (fileRollMilliseconds != null && fileRollMilliseconds > 0) {
                    traceWriter = new PrintWriter(new BufferedWriter(TraceOutputWriter.rollingFileWriter(new File(currentBtraceScriptOutput), 100, fileRollMilliseconds, TimeUnit.MILLISECONDS)));
                } else {
                    traceWriter = new PrintWriter(new BufferedWriter(TraceOutputWriter.fileWriter(new File(currentBtraceScriptOutput))));
                }
            }

            Client client = new FileClient(inst, traceScript, traceWriter);

            handleNewClient(client).get();
        } catch (RuntimeException | IOException | ExecutionException re) {
            if (isDebug()) debugPrint(re);
        } catch (InterruptedException e) {
            Thread.currentThread().interrupt();
        }
    }

    private static String templateFileName(String fName) {
        if (fName != null) {
            fName = fName.replace("${ts}", String.valueOf(System.currentTimeMillis()));
        }
        return fName;
    }

    public static final int BTRACE_DEFAULT_PORT = 2020;

    //-- Internals only below this point
    private static void startServer() {
        int port = BTRACE_DEFAULT_PORT;
        String p = argMap.get("port");
        if (p != null) {
            try {
                port = Integer.parseInt(p);
            } catch (NumberFormatException exp) {
                error("invalid port assuming default..");
            }
        }
        ServerSocket ss;
        try {
            if (isDebug()) debugPrint("starting server at " + port);
            System.setProperty("btrace.port", String.valueOf(port));
            if (scriptOutputFile != null && scriptOutputFile.length() > 0) {
                System.setProperty("btrace.output", scriptOutputFile);
            }
            ss = new ServerSocket(port);
        } catch (IOException ioexp) {
            ioexp.printStackTrace();
            return;
        }

        while (true) {
            try {
                if (isDebug()) debugPrint("waiting for clients");
                Socket sock = ss.accept();
                if (isDebug()) debugPrint("client accepted " + sock);
                Client client = new RemoteClient(inst, sock);
                handleNewClient(client).get();
            } catch (RuntimeException | IOException | ExecutionException re) {
                if (isDebug()) debugPrint(re);
            } catch (InterruptedException e) {
                return;
            }
        }
    }

    private static void handleNewClient(byte[] code, PrintWriter traceWriter) {
        try {
            handleNewClient(new FileClient(inst, code, traceWriter));
        } catch (RuntimeException | IOException re) {
            if (isDebug()) {
                debugPrint(re);
            }
        }
    }

    private static Future<?> handleNewClient(final Client client) {
        return serializedExecutor.submit(new Runnable() {

            @Override
            public void run() {
                boolean entered = BTraceRuntime.enter();
                try {
                    if (isDebug()) debugPrint("new Client created " + client);
                    if (client.shouldAddTransformer()) {
                        client.registerTransformer();
                        ArrayList<Class> list = new ArrayList<>();
                        if (isDebug()) debugPrint("filtering loaded classes");
                        for (Class c : inst.getAllLoadedClasses()) {
                            if (c != null) {
                                if (inst.isModifiableClass(c) &&
                                    client.isCandidate(c)) {
                                    if (isDebug()) debugPrint("candidate " + c + " added");
                                    list.add(c);
                                }
                            }
                        }
                        list.trimToSize();
                        int size = list.size();
                        if (isDebug()) debugPrint("added as ClassFileTransformer");
                        if (size > 0) {
                            Class[] classes = new Class[size];
                            list.toArray(classes);
                            client.startRetransformClasses(size);
                            if (isDebug()) {
                                for(Class c : classes) {
                                    try {
                                        inst.retransformClasses(c);
                                    } catch (VerifyError e) {
                                        debugPrint("verification error: " + c.getName());
                                    }
                                }
                            } else {
                                inst.retransformClasses(classes);
                            }
                            client.skipRetransforms();
                        }
                    }
                    client.getRuntime().send(new OkayCommand());
                } catch (UnmodifiableClassException uce) {
                    if (isDebug()) {
                        debugPrint(uce);
                    }
                    client.getRuntime().send(new ErrorCommand(uce));
                } finally {
                    if (entered) {
                        BTraceRuntime.leave();
                    }
                }
            }
        });

    }

    private static void error(String msg) {
        System.err.println(msg);
    }

    static void dumpClass(String btraceClassName, String targetClassName, byte[] code) {
        if (dumpClasses) {
            try {
                targetClassName = targetClassName.replace(".", File.separator).replace("/", File.separator);
                int index = targetClassName.lastIndexOf(File.separatorChar);
                StringBuilder buf = new StringBuilder();
                if (!dumpDir.equals(".")) {
                    buf.append(dumpDir);
                    buf.append(File.separatorChar);
                }
                String dir = buf.toString();
                if (index != -1) {
                    dir += targetClassName.substring(0, index);
                }
                new File(dir).mkdirs();
                String file;
                if (index != -1) {
                    file = targetClassName.substring(index+1);
                } else {
                    file = targetClassName;
                }
                file += ".class";
                new File(dir).mkdirs();
                File out = new File(dir, file);
                try (FileOutputStream fos = new FileOutputStream(out)) {
                    fos.write(code);
                }
            } catch (Exception exp) {
                exp.printStackTrace();
            }
        }
    }

    /**
     * Maps a list of @OnProbe's to a list @OnMethod's using
     * probe descriptor XML files.
     */
    static List<OnMethod> mapOnProbes(List<OnProbe> onProbes) {
        List<OnMethod> res = new ArrayList<>();
        for (OnProbe op : onProbes) {
            String ns = op.getNamespace();
            if (isDebug()) debugPrint("about to load probe descriptor for " + ns);
            // load probe descriptor for this namespace
            ProbeDescriptor probeDesc = ProbeDescriptorLoader.load(ns);
            if (probeDesc == null) {
                if (isDebug()) debugPrint("failed to find probe descriptor for " + ns);
                continue;
            }
            // find particular probe mappings using "local" name
            OnProbe foundProbe = probeDesc.findProbe(op.getName());
            if (foundProbe == null) {
                if (isDebug()) debugPrint("no probe mappings for " + op.getName());
                continue;
            }
            if (isDebug()) debugPrint("found probe mappings for " + op.getName());
            Collection<OnMethod> omColl = foundProbe.getOnMethods();
            for (OnMethod om : omColl) {
                 // copy the info in a new OnMethod so that
                 // we can set target method name and descriptor
                 // Note that the probe descriptor cache is used
                 // across BTrace sessions. So, we should not update
                 // cached OnProbes (and their OnMethods).
                 OnMethod omn = new OnMethod();
                 omn.copyFrom(om);
                 omn.setTargetName(op.getTargetName());
                 omn.setTargetDescriptor(op.getTargetDescriptor());
                 omn.setClassNameParameter(op.getClassNameParameter());
                 omn.setMethodParameter(op.getMethodParameter());
                 omn.setDurationParameter(op.getDurationParameter());
                 omn.setMethodFqn(op.isMethodFqn());
                 omn.setReturnParameter(op.getReturnParameter());
                 omn.setSelfParameter(op.getSelfParameter());
                 omn.setTargetInstanceParameter(op.getTargetInstanceParameter());
                 omn.setTargetMethodOrFieldFqn(op.isTargetMethodOrFieldFqn());
                 omn.setTargetMethodOrFieldParameter(op.getTargetMethodOrFieldParameter());
                 res.add(omn);
            }
        }
        return res;
    }

    static boolean isDebug() {
        return debugMode;
    }

    static boolean isRetransformTracking() {
        return trackRetransforms;
    }

    static boolean isUnsafe() {
        return unsafeMode;
    }

    static void debugPrint(String msg) {
        System.out.println("btrace DEBUG: " + msg);
    }

    static void debugPrint(Throwable th) {
        System.out.println("btrace DEBUG: " + th);
        th.printStackTrace();
    }
}<|MERGE_RESOLUTION|>--- conflicted
+++ resolved
@@ -88,27 +88,6 @@
 
     private static final ExecutorService serializedExecutor = Executors.newSingleThreadExecutor(daemonizedThreadFactory);
 
-<<<<<<< HEAD
-    private static void registerExitHook(final Client c) {
-        Runtime.getRuntime().addShutdownHook(new Thread(
-            new Runnable() {
-                @Override
-                public void run() {
-                    BTraceRuntime rt = c.getRuntime();
-                    boolean entered = BTraceRuntime.enter(rt);
-                    try {
-                        if (rt != null) rt.handleExit(0);
-                    } finally {
-                        if (entered) {
-                            BTraceRuntime.leave();
-                        }
-                    }
-                }
-            }));
-    }
-
-=======
->>>>>>> 989f4b03
     public static void premain(String args, Instrumentation inst) {
         main(args, inst);
     }
