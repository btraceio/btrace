/*
 * Copyright (c) 2015, Oracle and/or its affiliates. All rights reserved.
 * DO NOT ALTER OR REMOVE COPYRIGHT NOTICES OR THIS FILE HEADER.
 *
 * This code is free software; you can redistribute it and/or modify it
 * under the terms of the GNU General Public License version 2 only, as
 * published by the Free Software Foundation.  Oracle designates this
 * particular file as subject to the "Classpath" exception as provided
 * by Oracle in the LICENSE file that accompanied this code.
 *
 * This code is distributed in the hope that it will be useful, but WITHOUT
 * ANY WARRANTY; without even the implied warranty of MERCHANTABILITY or
 * FITNESS FOR A PARTICULAR PURPOSE.  See the GNU General Public License
 * version 2 for more details (a copy is included in the LICENSE file that
 * accompanied this code).
 *
 * You should have received a copy of the GNU General Public License version
 * 2 along with this work; if not, write to the Free Software Foundation,
 * Inc., 51 Franklin St, Fifth Floor, Boston, MA 02110-1301 USA.
 *
 * Please contact Oracle, 500 Oracle Parkway, Redwood Shores, CA 94065 USA
 * or visit www.oracle.com if you need additional information or have any
 * questions.
 */
package com.sun.btrace.profiling;

import com.sun.btrace.Profiler;
import java.util.Arrays;
import java.util.Deque;
import java.util.HashMap;
import java.util.LinkedList;
import java.util.Map;
import java.util.concurrent.atomic.AtomicInteger;
import java.util.concurrent.locks.LockSupport;

/**
 * An invocation recorder class. All the invocations must be coming from the
 * same thread (eg. by making a MethodInvocationRecorder instance thread local).
 * <p>
 * The only time multithreaded access must be resolved is when a snapshot of the
 * measured data is being externally requested or the recorder is to be reset.
 * <p>
 * For this an atomic state variable is introduced to prevent simultaneous
 * invocation processing and generating snapshot/resetting.
 *
 * @author Jaroslav Bachorik
 */
class MethodInvocationRecorder {

    private static class DelayedRecord {

        private final String blockName;
        private final long duration;

        public DelayedRecord(String blockName, long duration) {
            this.blockName = blockName;
            this.duration = duration;
        }
    }

    private int stackSize = 200;
    private int stackPtr = -1;
    private int stackBndr = 150;
    private Profiler.Record[] stackArr = new Profiler.Record[stackSize];
    private int measuredSize = 0;
    private int measuredPtr = 0;

    private Profiler.Record[] measured = new Profiler.Record[0];

    private long carryOver = 0L;
    private final int defaultBufferSize;
    private final Map<String, Integer> indexMap = new HashMap<String, Integer>();
    private volatile int lastIndex = 0;

    // 0 - available; 1 - processing invocation; 2 - generating snapshot; 3 - resetting
    private final AtomicInteger writerStatus = new AtomicInteger(0);

    private final Deque<DelayedRecord> delayedRecords = new LinkedList<DelayedRecord>();

    public MethodInvocationRecorder(int expectedBlockCnt) {
        defaultBufferSize = expectedBlockCnt << 8;
        measuredSize = defaultBufferSize;
        measured = new Profiler.Record[measuredSize];
    }

    void recordEntry(String blockName) {
<<<<<<< HEAD
        processDelayedRecords();
        if (writerStatus.compareAndSet(0, 1)) {
            //System.out.println("== 0->1");
            try {
                processEntry(blockName);
            } finally {
                //System.out.println("== 1->0");
                writerStatus.compareAndSet(1, 0);
            }
        } else {
            while (writerStatus.get() == 3) {
                LockSupport.parkNanos(this, 600);
            }
            if (writerStatus.compareAndSet(1, 3)) {
                //System.out.println("== 1->3");
                try {
                    delayedRecords.add(new DelayedRecord(blockName, -1L));
                } finally {
                    //System.out.println("== 3->1");
                    writerStatus.compareAndSet(3, 1);
                }
            } else if (writerStatus.compareAndSet(2, 3)) {
                //System.out.println("== 2->3");
                try {
                    delayedRecords.add(new DelayedRecord(blockName, -1L));
                } finally {
                    //System.out.println("== 3->2");
                    writerStatus.compareAndSet(3, 2);
                }
            }
=======
        while (true) {
            processDelayedRecords();
            if (writerStatus.compareAndSet(0, 1)) {
                //System.out.println("== 0->1");
                try {
                    processEntry(blockName);
                    return;
                } finally {
                    //System.out.println("== 1->0");
                    writerStatus.compareAndSet(1, 0);
                }
            } else {
                while (writerStatus.get() == 3) {
                    LockSupport.parkNanos(this, 600);
                }
                if (writerStatus.compareAndSet(1, 3)) {
                    //System.out.println("== 1->3");
                    try {
                        delayedRecords.add(new DelayedRecord(blockName, -1L));
                        return;
                    } finally {
                        //System.out.println("== 3->1");
                        writerStatus.compareAndSet(3, 1);
                    }
                } else if (writerStatus.compareAndSet(2, 3)) {
                    //System.out.println("== 2->3");
                    try {
                        delayedRecords.add(new DelayedRecord(blockName, -1L));
                        return;
                    } finally {
                        //System.out.println("== 3->2");
                        writerStatus.compareAndSet(3, 2);
                    }
                }
            }
            LockSupport.parkNanos(this, 600);
>>>>>>> 4a185a80
        }
    }

    private void processEntry(String blockName) {
        Profiler.Record r = new Profiler.Record(blockName);
        addMeasured(r);
        push(r);
        carryOver = 0L; // clear the carryOver; not 2 subsequent calls to recordExit
    }

    void recordExit(String blockName, long duration) {
<<<<<<< HEAD
        processDelayedRecords();
        if (writerStatus.compareAndSet(0, 1)) {
            //System.out.println("== 0->1");
            try {
                processExit(blockName, duration);
            } finally {
                //System.out.println("== 1->0");
                writerStatus.compareAndSet(1, 0);
            }
        } else {
            while (writerStatus.get() == 3) {
                LockSupport.parkNanos(this, 600);
            }
            if (writerStatus.compareAndSet(1, 3)) {
                //System.out.println("== 1->3");
                try {
                    delayedRecords.add(new DelayedRecord(blockName, duration));
                } finally {
                    //System.out.println("== 3->1");
                    writerStatus.compareAndSet(3, 1);
                }
            } else if (writerStatus.compareAndSet(2, 3)) {
                //System.out.println("== 2->3");
                try {
                    delayedRecords.add(new DelayedRecord(blockName, duration));
                } finally {
                    //System.out.println("== 3->2");
                    writerStatus.compareAndSet(3, 2);
                }
            }
=======
        while (true) {
            processDelayedRecords();
            if (writerStatus.compareAndSet(0, 1)) {
                //System.out.println("== 0->1");
                try {
                    processExit(blockName, duration);
                    return;
                } finally {
                    //System.out.println("== 1->0");
                    writerStatus.compareAndSet(1, 0);
                }
            } else {
                while (writerStatus.get() == 3) {
                    LockSupport.parkNanos(this, 600);
                }
                if (writerStatus.compareAndSet(1, 3)) {
                    //System.out.println("== 1->3");
                    try {
                        delayedRecords.add(new DelayedRecord(blockName, duration));
                        return;
                    } finally {
                        //System.out.println("== 3->1");
                        writerStatus.compareAndSet(3, 1);
                    }
                } else if (writerStatus.compareAndSet(2, 3)) {
                    //System.out.println("== 2->3");
                    try {
                        delayedRecords.add(new DelayedRecord(blockName, duration));
                        return;
                    } finally {
                        //System.out.println("== 3->2");
                        writerStatus.compareAndSet(3, 2);
                    }
                }
            }
            LockSupport.parkNanos(this, 600);
>>>>>>> 4a185a80
        }
    }

    private void processExit(String blockName, long duration) {
        Profiler.Record r = pop();
        if (r == null) {
            r = new Profiler.Record(blockName);
            addMeasured(r);
        }
        r.wallTime = duration;
        r.selfTime += duration - carryOver;
        for (int i = 0; i < stackPtr; i++) {
            if (stackArr[i].blockName.equals(blockName)) {
                r.wallTime = 0;
                break;
            }
        }
        r.selfTimeMin = r.selfTimeMax = r.selfTime;
        r.wallTimeMin = r.wallTimeMax = r.wallTime;
        Profiler.Record parent = peek();
        if (parent != null) {
            parent.selfTime -= duration;
        } else {
            carryOver = duration;
        }
    }

    private void processDelayedRecords() {
        DelayedRecord dr = null;

        while (!writerStatus.compareAndSet(0, 3)) {
            LockSupport.parkNanos(this, 600);
        }

        //System.out.println("== 0->3");
        try {
            while ((dr = delayedRecords.poll()) != null) {
                if (dr.duration == -1) {
                    processEntry(dr.blockName);
                } else {
                    processExit(dr.blockName, dr.duration);
                }
            }
        } finally {
            //System.out.println("== 3->0");
            writerStatus.compareAndSet(3, 0);
        }
    }

    Profiler.Record[] getRecords(boolean reset) {
        Profiler.Record[] recs = null;
        try {
            processDelayedRecords();

            //System.out.println("== 0->2");
            while (!writerStatus.compareAndSet(0, 2)) {
                LockSupport.parkNanos(this, 600);
            }
            compactMeasured();

            recs = new Profiler.Record[lastIndex];
            // copy and detach the record array
            for (int i = 0; i < recs.length; i++) {
                Profiler.Record r = measured[i];
                if (r != null) {
                    recs[i] = r.duplicate();
                } else {
<<<<<<< HEAD
                    System.out.println("huuu");
=======
                    System.err.println("Unexpected NULL record at position " + i + "; ignoring");
>>>>>>> 4a185a80
                }
            }

            return recs;
        } finally {
            //System.out.println("== 2->0");
<<<<<<< HEAD
            writerStatus.compareAndSet(2, 0);
=======
            while (!writerStatus.compareAndSet(2, 0)) {
                LockSupport.parkNanos(this, 600);
            }
>>>>>>> 4a185a80
        }
    }

    private void push(Profiler.Record r) {
        if (stackPtr > stackBndr) {
            stackSize = (stackSize * 3) >> 1;
            stackBndr = (stackBndr * 3) >> 1;
            Profiler.Record[] newStack = new Profiler.Record[stackSize];
            System.arraycopy(stackArr, 0, newStack, 0, stackPtr + 1);
            stackArr = newStack;
        }
        stackArr[++stackPtr] = r;
        r.onStack = true;
    }

    private Profiler.Record pop() {
        Profiler.Record r = stackPtr > -1 ? stackArr[stackPtr--] : null;
        if (r != null) {
            r.onStack = false;
        }
        return r;
    }

    private Profiler.Record peek() {
        return stackPtr > -1 ? stackArr[stackPtr] : null;
    }

    private void addMeasured(Profiler.Record r) {
        if (measuredPtr == measuredSize) {
            compactMeasured();
        }
        measured[measuredPtr++] = r;
    }

    void reset() {
        Profiler.Record[] newMeasured = new Profiler.Record[defaultBufferSize + stackPtr + 1];
        try {
            while (!writerStatus.compareAndSet(0, 4)) {
                LockSupport.parkNanos(this, 600);
            }
            //System.out.println("== 4->0");
            if (stackPtr > -1) {
                System.arraycopy(stackArr, 0, newMeasured, 0, stackPtr + 1);
            }
<<<<<<< HEAD
=======
            Arrays.fill(stackArr, null);
>>>>>>> 4a185a80
            indexMap.clear();
            measuredPtr = stackPtr + 1;
            measured = newMeasured;
            measuredSize = measured.length;
            lastIndex = measuredPtr;
            carryOver = 0L;
        } finally {
            //System.out.println("== 4->0");
            writerStatus.compareAndSet(4, 0);
        }
    }

    private void compactMeasured() {
        int lastMeasurePtr = lastIndex;
        if (lastIndex >= measuredPtr) {
            return;
        }

        for (int i = lastIndex; i < measuredPtr; i++) {
            Profiler.Record m = measured[i];
            if (!m.onStack) {
                Integer newIndex = indexMap.get(m.blockName);
                if (newIndex == null) {
                    newIndex = lastMeasurePtr++;
                    indexMap.put(m.blockName, newIndex);
                    measured[newIndex] = m;
                } else {
                    Profiler.Record mr = measured[newIndex];
                    mr.selfTime += m.selfTime;
                    mr.wallTime += m.wallTime;
                    mr.invocations++;
                    mr.selfTimeMax = m.selfTime > mr.selfTimeMax ? m.selfTime : mr.selfTimeMax;
                    mr.selfTimeMin = m.selfTime < mr.selfTimeMin ? m.selfTime : mr.selfTimeMin;
                    mr.wallTimeMax = m.wallTime > mr.wallTimeMax ? m.wallTime : mr.wallTimeMax;
                    mr.wallTimeMin = m.wallTime < mr.wallTimeMin ? m.wallTime : mr.wallTimeMin;
                    m.referring = mr;
                }
            }
        }
        for (int j = 0; j < stackPtr; j++) {
            // if the old ref is kept on stack replace it with the compacted ref
            Profiler.Record mr = stackArr[j].referring;
            if (mr != null) {
                stackArr[j] = mr;
            }
        }
        if ((lastMeasurePtr + stackPtr + 1) == measuredSize) {
            int newMeasuredSize = ((int) (measuredSize * 5) >> 2) + (stackPtr + 1); // make room for the methods on the stack
            if (newMeasuredSize == measuredSize) {
                newMeasuredSize = (measuredSize << 2) + (stackPtr + 1); // make room for the methods on the stack
            }
            Profiler.Record[] newMeasured = new Profiler.Record[newMeasuredSize];
            System.arraycopy(measured, 0, newMeasured, 0, lastMeasurePtr); // copy the compacted values
            measured = newMeasured;
            measuredSize = newMeasuredSize;
        }
        System.arraycopy(stackArr, 0, measured, lastMeasurePtr, stackPtr + 1); // add the not processed methods on the stack
        measuredPtr = lastMeasurePtr + stackPtr + 1; // move the pointer behind the methods on the stack
        lastIndex = lastMeasurePtr;
    }
}<|MERGE_RESOLUTION|>--- conflicted
+++ resolved
@@ -84,38 +84,6 @@
     }
 
     void recordEntry(String blockName) {
-<<<<<<< HEAD
-        processDelayedRecords();
-        if (writerStatus.compareAndSet(0, 1)) {
-            //System.out.println("== 0->1");
-            try {
-                processEntry(blockName);
-            } finally {
-                //System.out.println("== 1->0");
-                writerStatus.compareAndSet(1, 0);
-            }
-        } else {
-            while (writerStatus.get() == 3) {
-                LockSupport.parkNanos(this, 600);
-            }
-            if (writerStatus.compareAndSet(1, 3)) {
-                //System.out.println("== 1->3");
-                try {
-                    delayedRecords.add(new DelayedRecord(blockName, -1L));
-                } finally {
-                    //System.out.println("== 3->1");
-                    writerStatus.compareAndSet(3, 1);
-                }
-            } else if (writerStatus.compareAndSet(2, 3)) {
-                //System.out.println("== 2->3");
-                try {
-                    delayedRecords.add(new DelayedRecord(blockName, -1L));
-                } finally {
-                    //System.out.println("== 3->2");
-                    writerStatus.compareAndSet(3, 2);
-                }
-            }
-=======
         while (true) {
             processDelayedRecords();
             if (writerStatus.compareAndSet(0, 1)) {
@@ -152,7 +120,6 @@
                 }
             }
             LockSupport.parkNanos(this, 600);
->>>>>>> 4a185a80
         }
     }
 
@@ -164,38 +131,6 @@
     }
 
     void recordExit(String blockName, long duration) {
-<<<<<<< HEAD
-        processDelayedRecords();
-        if (writerStatus.compareAndSet(0, 1)) {
-            //System.out.println("== 0->1");
-            try {
-                processExit(blockName, duration);
-            } finally {
-                //System.out.println("== 1->0");
-                writerStatus.compareAndSet(1, 0);
-            }
-        } else {
-            while (writerStatus.get() == 3) {
-                LockSupport.parkNanos(this, 600);
-            }
-            if (writerStatus.compareAndSet(1, 3)) {
-                //System.out.println("== 1->3");
-                try {
-                    delayedRecords.add(new DelayedRecord(blockName, duration));
-                } finally {
-                    //System.out.println("== 3->1");
-                    writerStatus.compareAndSet(3, 1);
-                }
-            } else if (writerStatus.compareAndSet(2, 3)) {
-                //System.out.println("== 2->3");
-                try {
-                    delayedRecords.add(new DelayedRecord(blockName, duration));
-                } finally {
-                    //System.out.println("== 3->2");
-                    writerStatus.compareAndSet(3, 2);
-                }
-            }
-=======
         while (true) {
             processDelayedRecords();
             if (writerStatus.compareAndSet(0, 1)) {
@@ -232,7 +167,6 @@
                 }
             }
             LockSupport.parkNanos(this, 600);
->>>>>>> 4a185a80
         }
     }
 
@@ -300,24 +234,16 @@
                 if (r != null) {
                     recs[i] = r.duplicate();
                 } else {
-<<<<<<< HEAD
-                    System.out.println("huuu");
-=======
                     System.err.println("Unexpected NULL record at position " + i + "; ignoring");
->>>>>>> 4a185a80
                 }
             }
 
             return recs;
         } finally {
             //System.out.println("== 2->0");
-<<<<<<< HEAD
-            writerStatus.compareAndSet(2, 0);
-=======
             while (!writerStatus.compareAndSet(2, 0)) {
                 LockSupport.parkNanos(this, 600);
             }
->>>>>>> 4a185a80
         }
     }
 
@@ -362,10 +288,7 @@
             if (stackPtr > -1) {
                 System.arraycopy(stackArr, 0, newMeasured, 0, stackPtr + 1);
             }
-<<<<<<< HEAD
-=======
             Arrays.fill(stackArr, null);
->>>>>>> 4a185a80
             indexMap.clear();
             measuredPtr = stackPtr + 1;
             measured = newMeasured;
