--- conflicted
+++ resolved
@@ -29,7 +29,6 @@
 import com.sun.btrace.org.objectweb.asm.MethodVisitor;
 import com.sun.btrace.org.objectweb.asm.Type;
 import static com.sun.btrace.org.objectweb.asm.Opcodes.*;
-import static com.sun.btrace.runtime.Constants.CONSTRUCTOR;
 
 /**
  * Base class for all out method instrumenting classes.
@@ -136,6 +135,42 @@
         loadLocal(argumentTypes[arg], getArgumentIndex(arg));
     }
 
+    public void loadArguments(final int arg, final int count , final int selfParam, final int returnParam, final int retOpCode) {
+        int loadedIndex = 0;
+        int index = getArgumentIndex(arg);
+        for (int i = 0; i < count; ++i) {
+            if (loadedIndex == selfParam) {
+                if (!isStatic()) {
+                    loadThis();
+                }
+                continue;
+            } else if (loadedIndex == returnParam) {
+                dupReturnValue(retOpCode);
+                continue;
+            }
+            loadedIndex++;
+            Type t = argumentTypes[arg + i];
+            loadLocal(t, index);
+
+            index += t.getSize();
+        }
+        if (loadedIndex == selfParam) {
+            if (!isStatic()) {
+                loadThis();
+            }
+        } else if (loadedIndex == returnParam) {
+            dupReturnValue(retOpCode);
+        }
+    }
+
+    public void loadArguments(OnMethod onMethod) {
+        loadArguments(onMethod, Integer.MIN_VALUE);
+    }
+
+    public void loadArguments(OnMethod onMethod, int retOpCode) {
+        loadArguments(0, argumentTypes.length, onMethod.getSelfParameter(), onMethod.getReturnParameter(), retOpCode);
+    }
+
     public void loadThis() {
         if ((access & ACC_STATIC) != 0) {
             throw new IllegalStateException("no 'this' inside static method");
@@ -143,13 +178,6 @@
         super.visitVarInsn(ALOAD, 0);
     }
 
-<<<<<<< HEAD
-    public void loadMethodParameter() {
-        super.visitLdcInsn(getName() + getDescriptor());
-    }
-
-=======
->>>>>>> b9c06513
     public int loadArgumentArray() {
         int count = argumentTypes.length;
         boolean isStatic = ((access & ACC_STATIC) != 0);
@@ -171,7 +199,7 @@
     }
 
     protected final boolean isConstructor() {
-        return CONSTRUCTOR.equals(name);
+        return "<init>".equals(name);
     }
 
     public void returnValue() {
