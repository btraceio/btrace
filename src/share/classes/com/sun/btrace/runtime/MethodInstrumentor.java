--- conflicted
+++ resolved
@@ -454,11 +454,7 @@
             Type selfType = extraTypes.get(om.getSelfParameter());
             if (selfType == null) {
                 if (!TypeUtils.isObject(actionArgTypes[om.getSelfParameter()])) {
-<<<<<<< HEAD
-                    report("Invalid @Self parameter. @Self parameter is not java.lang.Object. Expected " + TypeUtils.objectType + ", Received " + actionArgTypes[om.getSelfParameter()]);
-=======
                     report("Invalid @Self parameter. @Self parameter is not java.lang.Object. Expected " + OBJECT_TYPE + ", Received " + actionArgTypes[om.getSelfParameter()]);
->>>>>>> 4a185a80
                     return ValidationResult.INVALID;
                 }
             } else {
@@ -476,11 +472,7 @@
             }
             if (type == null) {
                 if (!TypeUtils.isObject(actionArgTypes[om.getReturnParameter()])) {
-<<<<<<< HEAD
-                    report("Invalid @Return parameter. @Return parameter is not java.lang.Object. Expected " + TypeUtils.objectType + ", Received " + actionArgTypes[om.getReturnParameter()]);
-=======
                     report("Invalid @Return parameter. @Return parameter is not java.lang.Object. Expected " + OBJECT_TYPE + ", Received " + actionArgTypes[om.getReturnParameter()]);
->>>>>>> 4a185a80
                     return ValidationResult.INVALID;
                 }
             } else {
@@ -502,20 +494,12 @@
             Type calledType = extraTypes.get(om.getTargetInstanceParameter());
             if (calledType == null) {
                 if (!TypeUtils.isObject(actionArgTypes[om.getTargetInstanceParameter()])) {
-<<<<<<< HEAD
-                    report("Invalid @TargetInstance parameter. @TargetInstance parameter is not java.lang.Object. Expected " + TypeUtils.objectType + ", Received " + actionArgTypes[om.getTargetInstanceParameter()]);
-=======
                     report("Invalid @TargetInstance parameter. @TargetInstance parameter is not java.lang.Object. Expected " + OBJECT_TYPE + ", Received " + actionArgTypes[om.getTargetInstanceParameter()]);
->>>>>>> 4a185a80
                     return ValidationResult.INVALID;
                 }
             } else {
                 if (!TypeUtils.isCompatible(actionArgTypes[om.getTargetInstanceParameter()], calledType)) {
-<<<<<<< HEAD
-                    report("Invalid @TargetInstance parameter. Expected " + Type.getType(Object.class) + ", received " + actionArgTypes[om.getTargetInstanceParameter()]);
-=======
                     report("Invalid @TargetInstance parameter. Expected " + OBJECT_TYPE + ", received " + actionArgTypes[om.getTargetInstanceParameter()]);
->>>>>>> 4a185a80
                     return ValidationResult.INVALID;
                 }
             }
@@ -582,11 +566,7 @@
                 asm.jump(Opcodes.IFLT, l);
             } else {
                 asm.addLevelCheck(className, level, l);
-<<<<<<< HEAD
-}
-=======
-            }
->>>>>>> 4a185a80
+            }
         }
         return l;
     }
