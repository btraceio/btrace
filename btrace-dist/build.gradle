plugins {
    id 'maven'
    id 'maven-publish'
    id "com.jfrog.bintray" version "1.8.5"
<<<<<<< HEAD
    id "com.github.johnrengelman.shadow" version "6.0.0"
    id "nebula.ospackage" version "8.5.1"
=======
    id "com.github.johnrengelman.shadow" version "6.1.0"
    id "nebula.ospackage" version "8.3.0"
>>>>>>> 7d89128d
    id "java"
    id "io.sdkman.vendors" version "2.0.0"
}

import com.github.jengelman.gradle.plugins.shadow.tasks.ShadowJar
import org.gradle.internal.os.OperatingSystem

repositories {
    mavenCentral()
}

def distBase = "${project.buildDir}/resources/main"
def distTarget = "${distBase}/${project.version}"
def libsDir = new File("${distTarget}/libs")

dependencies {
    compile project(':btrace-agent')
    compile project(':btrace-client')
    compile project(':btrace-compiler')
}

jar {
    onlyIf { false }
}

sourcesJar {
    onlyIf { false }
}

sourceSets {
    main {
        output.resourcesDir = file("${distTarget}")
    }
}
artifacts {
    archives file("${distTarget}/libs/btrace-agent.jar")
}

task agentJar(type: ShadowJar) {
    group 'Build'
    baseName = 'btrace-agent'
    version = null
    classifier = null
    destinationDir = libsDir

    manifest {
        attributes(
                "Premain-Class": "org.openjdk.btrace.agent.Main",
                "Agent-Class": "org.openjdk.btrace.agent.Main",
                "Can-Redefine-Classes": true,
                "Can-Retransform-Classes": true,
                "Boot-Class-Path": "btrace-boot.jar"
        )
    }

    exclude 'afu/**'
    exclude 'javax/**'
    exclude 'com/**'
    exclude 'sun/**'
    exclude 'org/relaxng/**'
    exclude 'org/checkerframework/**'
    exclude 'org/codehaus/**'

    exclude 'org/jctools/**'
    exclude 'org/objectweb/asm/**'
    exclude 'META-INF/services/**'
    exclude 'META-INF/maven/**'
    exclude 'META-INF/versions/**'

    exclude 'org/openjdk/btrace/compiler/**'
    exclude 'org/openjdk/btrace/core/**'
    exclude 'org/openjdk/btrace/client/**'
    exclude 'org/openjdk/btrace/runtime/**'
    exclude 'org/openjdk/btrace/services/**'
    exclude 'org/openjdk/btrace/statsd/*'

    exclude 'module-info.class'

    configurations = [project.configurations.compile]
    relocate 'org.jctools', 'org.openjdk.btrace.libs.org.jctools'
    relocate 'org.objectweb.asm', 'org.openjdk.btrace.libs.org.objectweb.asm'
}

task bootJar(type: ShadowJar) {
    group 'Build'
    baseName = 'btrace-boot'
    version = null
    classifier = null
    destinationDir = libsDir

    exclude 'afu/**'
    exclude 'javax/**'
    exclude 'com/**'
    exclude 'sun/**'
    exclude 'org/relaxng/**'
    exclude 'org/checkerframework/**'
    exclude 'org/codehaus/**'

    exclude 'org/jctools/maps/**'
    exclude 'META-INF/services/**'
    exclude 'META-INF/maven/**'

    exclude 'org/objectweb/asm/commons/**'
    exclude 'org/objectweb/asm/util/**'
    exclude 'org/objectweb/asm/xml/**'

    exclude 'org/openjdk/btrace/agent/**'
    exclude 'org/openjdk/btrace/client/**'
    exclude 'module-info.class'

    configurations = [project.configurations.compile]
    relocate 'org.jctools', 'org.openjdk.btrace.libs.org.jctools'
    relocate 'org.objectweb.asm', 'org.openjdk.btrace.libs.org.objectweb.asm'
}

task clientJar(type: ShadowJar) {
    group 'Build'
    baseName = 'btrace-client'
    version = null
    classifier = null
    destinationDir = libsDir

    exclude 'afu/**'
    exclude 'javax/**'
    exclude 'com/**'
    exclude 'sun/**'
    exclude 'org/relaxng/**'
    exclude 'org/checkerframework/**'
    exclude 'org/codehaus/**'

    exclude 'org/jctools/maps/**'
    exclude 'org/jctools/util/**'
    exclude 'META-INF/services/com.sun.*'
    exclude 'META-INF/services/javax.annotation.*'

    exclude 'org/objectweb/asm/xml/**'

    exclude 'org/openjdk/btrace/agent/**'

    configurations = [project.configurations.compile]
    relocate 'org.jctools', 'org.openjdk.btrace.libs.org.jctools'
    relocate 'org.objectweb.asm', 'org.openjdk.btrace.libs.org.objectweb.asm'
}

task fixPermissions(type: Exec) {
    onlyIf {
        !OperatingSystem.current().isWindows()
    }
    commandLine 'chmod', '500', "${distTarget}/bin/btrace"
    commandLine 'chmod', '500', "${distTarget}/bin/btracec"
    commandLine 'chmod', '500', "${distTarget}/bin/btracer"
}

task copyDtraceLib(type: Copy) {
    from "${projectDir}/../btrace-dtrace/build/dtrace/libs"
    into "${distTarget}/libs/"
}

task buildZip(type: Zip) {
    from "${distTarget}"
    include "**/*"
    archiveName "btrace-${project.version}-bin.zip"
    destinationDir(file("$project.buildDir/distributions"))
}

task buildSdkmanZip(type: Zip) {
    from "${distBase}"
    include "**/*"
    archiveName "btrace-${project.version}-sdkman-bin.zip"
    destinationDir(file("$project.buildDir/distributions"))
}

task buildTgz(type: Tar) {
    archiveName "btrace-${project.version}-bin.tar.gz"
    into ('/'){
        from "${distTarget}"
        include '**/*'
    }

    destinationDir file("$project.buildDir/distributions")
    extension 'tar.gz'
    compression = Compression.GZIP
}

ospackage {
    packageName = 'btrace'
    release = 1
    os = LINUX

    into '/opt/btrace'

    from("${distTarget}/bin") {
        into 'bin'
        fileMode 0550
    }

    from("${distTarget}/libs") {
        into 'libs'
    }

    from("${distTarget}/docs") {
        into 'docs'
    }

    from("${distTarget}/samples") {
        into 'samples'
    }

    link('/usr/local/bin/btrace', '/opt/btrace/bin/btrace')
    link('/usr/local/bin/btracer', '/opt/btrace/bin/btracer')
    link('/usr/local/bin/btracec', '/opt/btrace/bin/btracec')
}

buildDeb {
    requires('openjdk-8-jdk')
}

copyDtraceLib.dependsOn project(':btrace-dtrace').build
buildTgz.dependsOn agentJar, bootJar, clientJar, fixPermissions, copyDtraceLib
buildZip.dependsOn agentJar, bootJar, clientJar, fixPermissions, copyDtraceLib
buildSdkmanZip.dependsOn agentJar, bootJar, clientJar, fixPermissions, copyDtraceLib
buildDeb.dependsOn agentJar, bootJar, clientJar, fixPermissions, copyDtraceLib
buildRpm.dependsOn agentJar, bootJar, clientJar, fixPermissions, copyDtraceLib
build.dependsOn buildSdkmanZip, buildZip, buildTgz, buildDeb, buildRpm

test {
    doLast {
        project(':btrace-instr').tasks.test.execute()
    }
}

['agent', 'boot', 'client'].each { name ->
    tasks.create(name: "${name}SourcesJar", type: Jar) {
        group 'Documentation'
        description "Build the btrace-${name} sources jar."

        appendix "${name}"
        classifier 'sources'
        from sourceSets.main.allSource
        exclude excludes["${name}"]
    }


    tasks.create(name: "${name}Javadoc", type: Javadoc) {
        group 'Documentation'
        description "Generates Javadoc API documentation for the btrace-${name}."

        title = "btrace-${name}"
        source = sourceSets.main.allJava
        destinationDir = file("${project.docsDir}/${name}/javadoc")
        classpath = files(compileJava.destinationDir) + configurations.compile.asFileTree
        exclude excludes["${name}"]
        options.addStringOption('Xdoclint:all,-missing', '-quiet')
        failOnError false
    }


    tasks.create(name: "${name}JavadocJar", type: Jar) {
        group 'Documentation'
        description "Build the btrace-${name} javadoc jar."

        appendix name
        classifier 'javadoc'
        from tasks["${name}Javadoc"].getOutputs()
    }
}

// Support for releasing to BinTray; see https://github.com/bintray/gradle-bintray-plugin
// Add 'gradle.properties' file containing the following properties:
// * bintray.user
// * bintray.key
// * gpg.passphrase
bintray {
    user = project.hasProperty("bintray.user") ? project.property("bintray.user") : System.getenv('BINTRAY_USER')
    key = project.hasProperty("bintray.key") ? project.property("bintray.key") : System.getenv('BINTRAY_API_KEY')

    publications = ['agent', 'client', 'boot']

    dryRun = System.properties['bintrayUpload'] != null ? !(Boolean.getBoolean('bintrayUpload')) : true
    publish = true

    pkg {
        repo = 'maven'
        name = 'btrace'
        desc = 'BTrace'
        userOrg = 'btraceio'
        websiteUrl = 'https://github.com/btraceio/btrace'
        issueTrackerUrl = 'https://github.com/btraceio/btrace/issues'
        vcsUrl = 'https://github.com/btraceio/btrace.git'
        licenses = ['GPL-2.0+CE']
        labels = []
        publicDownloadNumbers = true
        version {
            name = project.version //Bintray logical version name
            released  = new java.util.Date()
            vcsTag = 'v' + project.version
            //Optional configuration for GPG signing
            gpg {
                sign = project.hasProperty("gpg.passphrase") //Determines whether to GPG sign the files. The default is false
                passphrase = sign ? project.property("gpg.passphrase") : "" //Optional. The passphrase for GPG signing'
            }
        }
    }
}

sdkman {
    api = "https://vendors.sdkman.io/"
    consumerKey = project.hasProperty("sdkman.key") ? project.property("sdkman.key") : System.getenv('SDKMAN_API_KEY')
    consumerToken = project.hasProperty("sdkman.token") ? project.property("sdkman.token") : System.getenv('SDKMAN_API_TOKEN')
    candidate = "btrace"
    version = "${project.version}"
    url = "https://github.com/btraceio/btrace/releases/download/v${project.version}/btrace-${project.version}-sdkman-bin.zip"
}

["sdkReleaseVersion", "sdkAnnounceVersion"].forEach {
    tasks[it].onlyIf {
        !project.version.toString().endsWith("-SNAPSHOT")
    }
}

publishing {
    publications {
        agent(MavenPublication) {
            artifactId 'btrace-agent'
            artifact agentJar
            artifact agentSourcesJar {
                classifier "source"
            }
            artifact agentJavadocJar {
                classifier "javadoc"
            }
            pom.withXml {
                addPomDetails(asNode())
            }
        }

        client(MavenPublication) {
            artifactId 'btrace-client'
            artifact clientJar
            artifact clientSourcesJar {
                classifier "sources"
            }
            artifact clientJavadocJar {
                classifier "javadoc"
            }
            pom.withXml {
                addPomDetails(asNode())
            }
        }

        boot(MavenPublication) {
            artifactId 'btrace-boot'
            artifact bootJar
            artifact bootSourcesJar {
                classifier "sources"
            }
            artifact bootJavadocJar {
                classifier "javadoc"
            }
            pom.withXml {
                addPomDetails(asNode())
            }
        }
    }
}

def addPomDetails(node) {
    node.appendNode('url', 'https://github.com/btraceio/btrace')
    def scmNode = node.appendNode('scm');
    scmNode.appendNode('url', 'https://github.com/btraceio/btrace')
    scmNode.appendNode('connection', 'scm:git:https://github.com/btraceio/btrace.git')
    scmNode.appendNode('developerConnection', 'scm:git:https://github.com/btraceio/btrace.git')

    def licenseNode = node.appendNode('licenses').appendNode('license')
    licenseNode.appendNode('name', 'GNU General Public License, version 2, with the Classpath Exception')
    licenseNode.appendNode('url', 'http://openjdk.java.net/legal/gplv2+ce.html')

    def developerNode = node.appendNode('developers').appendNode('developer')
    developerNode.appendNode('id', 'yardus')
    developerNode.appendNode('name', 'Jaroslav Bachorik')
    developerNode.appendNode('email', 'j.bachorik@btrace.io')
}<|MERGE_RESOLUTION|>--- conflicted
+++ resolved
@@ -2,13 +2,8 @@
     id 'maven'
     id 'maven-publish'
     id "com.jfrog.bintray" version "1.8.5"
-<<<<<<< HEAD
-    id "com.github.johnrengelman.shadow" version "6.0.0"
+    id "com.github.johnrengelman.shadow" version "6.1.0"
     id "nebula.ospackage" version "8.5.1"
-=======
-    id "com.github.johnrengelman.shadow" version "6.1.0"
-    id "nebula.ospackage" version "8.3.0"
->>>>>>> 7d89128d
     id "java"
     id "io.sdkman.vendors" version "2.0.0"
 }
